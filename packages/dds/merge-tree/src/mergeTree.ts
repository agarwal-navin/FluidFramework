--- conflicted
+++ resolved
@@ -2509,12 +2509,7 @@
         }
     }
     public createLocalReferencePosition(
-<<<<<<< HEAD
-        segment: ISegment, offset: number | undefined, refType: ReferenceType, properties: PropertySet | undefined,
-        client: Client,
-=======
         segment: ISegment, offset: number, refType: ReferenceType, properties: PropertySet | undefined,
->>>>>>> 7257de2d
     ): LocalReferencePosition {
         if (isRemoved(segment)) {
             if (!refTypeIncludesFlag(refType, ReferenceType.SlideOnRemove | ReferenceType.Transient)) {
