--- conflicted
+++ resolved
@@ -1,10 +1,6 @@
 {
   "name": "@fluid-internal/tree",
-<<<<<<< HEAD
   "version": "0.60.1000",
-=======
-  "version": "0.59.5000",
->>>>>>> 363e1bec
   "private": true,
   "description": "Tree",
   "homepage": "https://fluidframework.com",
@@ -65,24 +61,15 @@
   },
   "dependencies": {
     "@fluidframework/common-utils": "^0.32.1",
-<<<<<<< HEAD
     "@fluidframework/datastore-definitions": "^0.60.1000",
-=======
-    "@fluidframework/datastore-definitions": "^0.59.5000",
->>>>>>> 363e1bec
     "@ungap/structured-clone": "^0.3.4"
   },
   "devDependencies": {
     "@fluidframework/build-common": "^0.23.0",
     "@fluidframework/build-tools": "^0.2.70857",
     "@fluidframework/eslint-config-fluid": "^0.28.2000",
-<<<<<<< HEAD
     "@fluidframework/mocha-test-setup": "^0.60.1000",
     "@fluidframework/test-runtime-utils": "^0.60.1000",
-=======
-    "@fluidframework/mocha-test-setup": "^0.59.5000",
-    "@fluidframework/test-runtime-utils": "^0.59.5000",
->>>>>>> 363e1bec
     "@microsoft/api-extractor": "^7.22.2",
     "@rushstack/eslint-config": "^2.5.1",
     "@types/diff": "^3.5.1",
