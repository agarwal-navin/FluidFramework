--- conflicted
+++ resolved
@@ -1047,19 +1047,6 @@
             let pendingChanges = 0;
             interval.addPositionChangeListeners(
                 () => {
-<<<<<<< HEAD
-                    assert(!previousInterval, 0x3f9 /* Invalid interleaving of before/after slide */);
-                    previousInterval = interval.clone() as TInterval & SequenceInterval;
-                    previousInterval.start = cloneRef(previousInterval.start);
-                    previousInterval.end = cloneRef(previousInterval.end);
-                    this.removeIntervalFromIndex(interval);
-                },
-                () => {
-                    assert(previousInterval !== undefined, 0x3fa /* Invalid interleaving of before/after slide */);
-                    this.addIntervalToIndex(interval);
-                    this.onPositionChange?.(interval, previousInterval);
-                    previousInterval = undefined;
-=======
                     pendingChanges++;
                     // Note: both start and end can change and invoke beforeSlide on each endpoint before afterSlide.
                     if (!previousInterval) {
@@ -1070,14 +1057,13 @@
                     }
                 },
                 () => {
-                    assert(previousInterval !== undefined, "Invalid interleaving of before/after slide");
+                    assert(previousInterval !== undefined, 0x3fa /* Invalid interleaving of before/after slide */);
                     pendingChanges--;
                     if (pendingChanges === 0) {
                         this.addIntervalToIndex(interval);
                         this.onPositionChange?.(interval, previousInterval);
                         previousInterval = undefined;
                     }
->>>>>>> 45a2620f
                 },
             );
         }
@@ -1208,13 +1194,8 @@
                     if (!params) {
                         return;
                     }
-<<<<<<< HEAD
                     assert(op !== undefined, 0x3fb /* op should exist here */);
-                    collection.ackAdd(params, local, op);
-=======
-                    assert(op !== undefined, "op should exist here");
                     collection.ackAdd(params, local, op, localOpMetadata);
->>>>>>> 45a2620f
                 },
                 rebase,
             },
@@ -1241,13 +1222,8 @@
                     if (!params) {
                         return;
                     }
-<<<<<<< HEAD
                     assert(op !== undefined, 0x3fd /* op should exist here */);
-                    collection.ackChange(params, local, op);
-=======
-                    assert(op !== undefined, "op should exist here");
                     collection.ackChange(params, local, op, localOpMetadata);
->>>>>>> 45a2620f
                 },
                 rebase,
             },
