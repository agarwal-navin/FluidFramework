--- conflicted
+++ resolved
@@ -67,13 +67,8 @@
     "uuid": "^8.3.1"
   },
   "devDependencies": {
-<<<<<<< HEAD
     "@fluid-tools/build-cli": "^0.8.0",
-    "@fluidframework/agent-scheduler-previous": "npm:@fluidframework/agent-scheduler@2.0.0-internal.2.2.0",
-=======
-    "@fluid-tools/build-cli": "^0.8.0-121856",
     "@fluidframework/agent-scheduler-previous": "npm:@fluidframework/agent-scheduler@2.0.0-internal.2.1.1",
->>>>>>> e923ca95
     "@fluidframework/build-common": "^1.1.0",
     "@fluidframework/build-tools": "^0.8.0",
     "@fluidframework/eslint-config-fluid": "^2.0.0",
