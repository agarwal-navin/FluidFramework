--- conflicted
+++ resolved
@@ -66,12 +66,8 @@
     "@fluidframework/core-interfaces": "^0.42.0",
     "@fluidframework/datastore": "^0.59.1000",
     "@fluidframework/eslint-config-fluid": "^0.27.0",
-<<<<<<< HEAD
     "@fluidframework/mocha-test-setup": "^0.59.1000",
-=======
-    "@fluidframework/mocha-test-setup": "^0.58.3000",
     "@fluidframework/synthesize-previous": "npm:@fluidframework/synthesize@0.58.2000",
->>>>>>> 5681a585
     "@microsoft/api-extractor": "^7.16.1",
     "@rushstack/eslint-config": "^2.5.1",
     "@types/mocha": "^8.2.2",
