--- conflicted
+++ resolved
@@ -2553,7 +2553,6 @@
                 });
             }
 
-<<<<<<< HEAD
             if (!serializedContent || serializedContent.length <= defaultMaxOpSizeInBytes) {
                 clientSequenceNumber = this.submitRuntimeMessage(type,
                     content, this._flushMode === FlushMode.TurnBased /* batch */, opMetadataInternal);
@@ -2569,15 +2568,6 @@
                     }));
                 clientSequenceNumber = -1;
             }
-=======
-            clientSequenceNumber = this.submitMaybeChunkedMessages(
-                type,
-                content,
-                serializedContent,
-                maxOpSize,
-                this.currentlyBatching(),
-                opMetadataInternal);
->>>>>>> c1464540
         }
 
         // Let the PendingStateManager know that a message was submitted.
@@ -2594,85 +2584,6 @@
         }
     }
 
-<<<<<<< HEAD
-=======
-    private submitMaybeChunkedMessages(
-        type: ContainerMessageType,
-        content: any,
-        serializedContent: string,
-        serverMaxOpSize: number,
-        batch: boolean,
-        opMetadataInternal: unknown = undefined,
-    ): number {
-        if (this._maxOpSizeInBytes >= 0) {
-            // Chunking disabled
-            if (!serializedContent || serializedContent.length <= this._maxOpSizeInBytes) {
-                return this.submitRuntimeMessage(type,
-                                                 content,
-                                                 batch,
-                                                 serializedContent?.length ?? 0,
-                                                 serializedContent,
-                                                 opMetadataInternal);
-            }
-
-            // When chunking is disabled, we ignore the server max message size
-            // and if the content length is larger than the client configured message size
-            // instead of splitting the content, we will fail by explicitly close the container
-            this.closeFn(new GenericError(
-                "OpTooLarge",
-                /* error */ undefined,
-                {
-                    length: serializedContent.length,
-                    limit: this._maxOpSizeInBytes,
-                }));
-            return -1;
-        }
-
-        // Chunking enabled, fallback on the server's max message size
-        // and split the content accordingly
-        if (!serializedContent || serializedContent.length <= serverMaxOpSize) {
-            return this.submitRuntimeMessage(type,
-                                             content,
-                                             batch,
-                                             serializedContent?.length ?? 0,
-                                             serializedContent,
-                                             opMetadataInternal);
-        }
-
-        return this.submitChunkedMessage(type, serializedContent, serverMaxOpSize);
-    }
-
-    private submitChunkedMessage(type: ContainerMessageType, content: string, maxOpSize: number): number {
-        const contentLength = content.length;
-        const chunkN = Math.floor((contentLength - 1) / maxOpSize) + 1;
-        let offset = 0;
-        let clientSequenceNumber: number = 0;
-        for (let i = 1; i <= chunkN; i = i + 1) {
-            const chunkedOp: IChunkedOp = {
-                chunkId: i,
-                contents: content.substr(offset, maxOpSize),
-                originalType: type,
-                totalChunks: chunkN,
-            };
-            offset += maxOpSize;
-
-            let serializedChunkedOp: string | undefined;
-            if (this.runtimeOptions.compressionOptions?.minimumSize !== undefined &&
-                maxOpSize > this.runtimeOptions.compressionOptions.minimumSize) {
-                serializedChunkedOp = JSON.stringify(chunkedOp);
-            }
-
-            clientSequenceNumber = this.submitRuntimeMessage(
-                ContainerMessageType.ChunkedOp,
-                chunkedOp,
-                false,
-                serializedChunkedOp !== undefined ? serializedChunkedOp.length : chunkedOp.contents.length,
-                serializedChunkedOp);
-        }
-        return clientSequenceNumber;
-    }
-
->>>>>>> c1464540
     private submitSystemMessage(
         type: MessageType,
         contents: any) {
