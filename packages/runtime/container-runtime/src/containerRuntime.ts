--- conflicted
+++ resolved
@@ -88,6 +88,7 @@
 } from "@fluidframework/runtime-definitions";
 import {
     addBlobToSummary,
+    addSummarizeResultToSummary,
     addTreeToSummary,
     createRootSummarizerNodeWithGC,
     IRootSummarizerNodeWithGC,
@@ -98,11 +99,7 @@
     responseToException,
     seqFromTree,
     calculateStats,
-<<<<<<< HEAD
     TelemetryContext,
-=======
-    addSummarizeResultToSummary,
->>>>>>> de435bd7
 } from "@fluidframework/runtime-utils";
 import { GCDataBuilder, trimLeadingAndTrailingSlashes } from "@fluidframework/garbage-collector";
 import { v4 as uuid } from "uuid";
@@ -1616,15 +1613,12 @@
         addBlobToSummary(summaryTree, metadataBlobName, JSON.stringify(metadata));
     }
 
-<<<<<<< HEAD
-    private addContainerStateToSummary(summaryTree: ISummaryTreeWithStats, telemetryContext?: ITelemetryContext) {
-=======
     private addContainerStateToSummary(
         summaryTree: ISummaryTreeWithStats,
         fullTree: boolean,
         trackState: boolean,
+        telemetryContext?: ITelemetryContext,
     ) {
->>>>>>> de435bd7
         this.addMetadataToSummary(summaryTree);
 
         if (this.chunkMap.size > 0) {
@@ -1650,11 +1644,7 @@
         }
 
         if (this.garbageCollector.writeDataAtRoot) {
-<<<<<<< HEAD
-            const gcSummary = this.garbageCollector.summarize(telemetryContext);
-=======
-            const gcSummary = this.garbageCollector.summarize(fullTree, trackState);
->>>>>>> de435bd7
+            const gcSummary = this.garbageCollector.summarize(fullTree, trackState, telemetryContext);
             if (gcSummary !== undefined) {
                 addSummarizeResultToSummary(summaryTree, gcTreeKey, gcSummary);
             }
@@ -2195,14 +2185,12 @@
             // Wrap data store summaries in .channels subtree.
             wrapSummaryInChannelsTree(summarizeResult);
         }
-<<<<<<< HEAD
-        this.addContainerStateToSummary(summarizeResult, telemetryContext);
-=======
         this.addContainerStateToSummary(
             summarizeResult,
             true /* fullTree */,
-            false /* trackState */);
->>>>>>> de435bd7
+            false /* trackState */,
+            telemetryContext,
+        );
         return summarizeResult.summary;
     }
 
@@ -2229,7 +2217,7 @@
             wrapSummaryInChannelsTree(summarizeResult);
             pathPartsForChildren = [channelsTreeName];
         }
-        this.addContainerStateToSummary(summarizeResult, fullTree, trackState);
+        this.addContainerStateToSummary(summarizeResult, fullTree, trackState, telemetryContext);
         return {
             ...summarizeResult,
             id: "",
