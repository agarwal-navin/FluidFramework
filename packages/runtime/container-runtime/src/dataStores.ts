/*!
 * Copyright (c) Microsoft Corporation and contributors. All rights reserved.
 * Licensed under the MIT License.
 */

import { ITelemetryLogger, ITelemetryBaseLogger, IDisposable } from "@fluidframework/common-definitions";
import { DataCorruptionError, extractSafePropertiesFromMessage } from "@fluidframework/container-utils";
import { IFluidHandle } from "@fluidframework/core-interfaces";
import { FluidObjectHandle } from "@fluidframework/datastore";
import {
    ISequencedDocumentMessage,
    ISnapshotTree,
} from "@fluidframework/protocol-definitions";
import {
    AliasResult,
    channelsTreeName,
    CreateChildSummarizerNodeFn,
    CreateChildSummarizerNodeParam,
    CreateSummarizerNodeSource,
    IAttachMessage,
    IEnvelope,
    IFluidDataStoreContextDetached,
    IGarbageCollectionData,
    IGarbageCollectionDetailsBase,
    IInboundSignalMessage,
    InboundAttachMessage,
    ISummarizeResult,
    ISummaryTreeWithStats,
    ITelemetryContext,
} from "@fluidframework/runtime-definitions";
import {
    convertSnapshotTreeToSummaryTree,
    convertToSummaryTree,
    create404Response,
    responseToException,
    SummaryTreeBuilder,
} from "@fluidframework/runtime-utils";
import { ChildLogger, LoggingError, TelemetryDataTag } from "@fluidframework/telemetry-utils";
import { AttachState } from "@fluidframework/container-definitions";
import { BlobCacheStorageService, buildSnapshotTree } from "@fluidframework/driver-utils";
import { assert, Lazy, LazyPromise } from "@fluidframework/common-utils";
import { v4 as uuid } from "uuid";
import { GCDataBuilder, unpackChildNodesUsedRoutes } from "@fluidframework/garbage-collector";
import { DataStoreContexts } from "./dataStoreContexts";
import { ContainerRuntime } from "./containerRuntime";
import {
    FluidDataStoreContext,
    RemoteFluidDataStoreContext,
    LocalFluidDataStoreContext,
    createAttributesBlob,
    LocalDetachedFluidDataStoreContext,
} from "./dataStoreContext";
import { IContainerRuntimeMetadata, nonDataStorePaths, rootHasIsolatedChannels } from "./summaryFormat";
import { IDataStoreAliasMessage, isDataStoreAliasMessage } from "./dataStore";
import { GCNodeType } from "./garbageCollection";

type PendingAliasResolve = (success: boolean) => void;

/**
 * This class encapsulates data store handling. Currently it is only used by the container runtime,
 * but eventually could be hosted on any channel once we formalize the channel api boundary.
 */
export class DataStores implements IDisposable {
    // Stores tracked by the Domain
    private readonly pendingAttach = new Map<string, IAttachMessage>();
    // 0.24 back-compat attachingBeforeSummary
    public readonly attachOpFiredForDataStore = new Set<string>();

    private readonly logger: ITelemetryLogger;

    private readonly disposeOnce = new Lazy<void>(() => this.contexts.dispose());

    public readonly containerLoadStats: {
        // number of dataStores during loadContainer
        readonly containerLoadDataStoreCount: number;
        // number of unreferenced dataStores during loadContainer
        readonly referencedDataStoreCount: number;
    };

    // Stores the ids of new data stores between two GC runs. This is used to notify the garbage collector of new
    // root data stores that are added.
    private dataStoresSinceLastGC: string[] = [];
    // The handle to the container runtime. This is used mainly for GC purposes to represent outbound reference from
    // the container runtime to other nodes.
    private readonly containerRuntimeHandle: IFluidHandle;
    private readonly pendingAliasMap: Map<string, Promise<AliasResult>> = new Map<string, Promise<AliasResult>>();

    constructor(
        private readonly baseSnapshot: ISnapshotTree | undefined,
        private readonly runtime: ContainerRuntime,
        private readonly submitAttachFn: (attachContent: any) => void,
        private readonly getCreateChildSummarizerNodeFn:
            (id: string, createParam: CreateChildSummarizerNodeParam) => CreateChildSummarizerNodeFn,
        private readonly deleteChildSummarizerNodeFn: (id: string) => void,
        baseLogger: ITelemetryBaseLogger,
        getBaseGCDetails: () => Promise<Map<string, IGarbageCollectionDetailsBase>>,
        private readonly gcNodeUpdated: (
            nodePath: string, timestampMs: number, packagePath?: readonly string[]) => void,
        private readonly aliasMap: Map<string, string>,
        private readonly contexts: DataStoreContexts = new DataStoreContexts(baseLogger),
    ) {
        this.logger = ChildLogger.create(baseLogger);
        this.containerRuntimeHandle = new FluidObjectHandle(this.runtime, "/", this.runtime.IFluidHandleContext);

        const baseGCDetailsP = new LazyPromise(async () => {
            return getBaseGCDetails();
        });
        // Returns the base GC details for the data store with the given id.
        const dataStoreBaseGCDetails = async (dataStoreId: string) => {
            const baseGCDetails = await baseGCDetailsP;
            return baseGCDetails.get(dataStoreId);
        };

        // Extract stores stored inside the snapshot
        const fluidDataStores = new Map<string, ISnapshotTree>();
        if (baseSnapshot) {
            for (const [key, value] of Object.entries(baseSnapshot.trees)) {
                fluidDataStores.set(key, value);
            }
        }

        let unreferencedDataStoreCount = 0;
        // Create a context for each of them
        for (const [key, value] of fluidDataStores) {
            let dataStoreContext: FluidDataStoreContext;

            // counting number of unreferenced data stores
            if (value.unreferenced) {
                unreferencedDataStoreCount++;
            }
            // If we have a detached container, then create local data store contexts.
            if (this.runtime.attachState !== AttachState.Detached) {
                dataStoreContext = new RemoteFluidDataStoreContext({
                    id: key,
                    snapshotTree: value,
                    getBaseGCDetails: async () => dataStoreBaseGCDetails(key),
                    runtime: this.runtime,
                    storage: this.runtime.storage,
                    scope: this.runtime.scope,
                    createSummarizerNodeFn: this.getCreateChildSummarizerNodeFn(
                        key,
                        { type: CreateSummarizerNodeSource.FromSummary },
                    ),
<<<<<<< HEAD
                    writeGCDataAtRoot: this.writeGCDataAtRoot,
=======
                    disableIsolatedChannels: this.runtime.disableIsolatedChannels,
>>>>>>> 0692cc57
                });
            } else {
                if (typeof value !== "object") {
                    throw new LoggingError("Snapshot should be there to load from!!");
                }
                const snapshotTree = value;
                dataStoreContext = new LocalFluidDataStoreContext({
                    id: key,
                    pkg: undefined,
                    runtime: this.runtime,
                    storage: this.runtime.storage,
                    scope: this.runtime.scope,
                    createSummarizerNodeFn: this.getCreateChildSummarizerNodeFn(
                        key,
                        { type: CreateSummarizerNodeSource.FromSummary },
                    ),
                    makeLocallyVisibleFn: () => this.makeDataStoreLocallyVisible(key),
                    snapshotTree,
                    isRootDataStore: undefined,
<<<<<<< HEAD
                    writeGCDataAtRoot: this.writeGCDataAtRoot,
=======
                    disableIsolatedChannels: this.runtime.disableIsolatedChannels,
>>>>>>> 0692cc57
                });
            }
            this.contexts.addBoundOrRemoted(dataStoreContext);
        }
        this.containerLoadStats = {
            containerLoadDataStoreCount: fluidDataStores.size,
            referencedDataStoreCount: fluidDataStores.size - unreferencedDataStoreCount,
        };
    }

    public get aliases(): ReadonlyMap<string, string> {
        return this.aliasMap;
    }

    public get pendingAliases(): Map<string, Promise<AliasResult>> {
        return this.pendingAliasMap;
    }

    public async waitIfPendingAlias(maybeAlias: string): Promise<AliasResult> {
        const pendingAliasPromise = this.pendingAliases.get(maybeAlias);
        return pendingAliasPromise === undefined ? "Success" : pendingAliasPromise;
    }

    public processAttachMessage(message: ISequencedDocumentMessage, local: boolean) {
        const attachMessage = message.contents as InboundAttachMessage;

        this.dataStoresSinceLastGC.push(attachMessage.id);

        // The local object has already been attached
        if (local) {
            assert(this.pendingAttach.has(attachMessage.id),
                0x15e /* "Local object does not have matching attach message id" */);
            this.contexts.get(attachMessage.id)?.emit("attached");
            this.pendingAttach.delete(attachMessage.id);
            return;
        }

        // If a non-local operation then go and create the object, otherwise mark it as officially attached.
        if (this.alreadyProcessed(attachMessage.id)) {
            // TODO: dataStoreId may require a different tag from PackageData #7488
            const error = new DataCorruptionError(
                // pre-0.58 error message: duplicateDataStoreCreatedWithExistingId
                "Duplicate DataStore created with existing id",
                {
                    ...extractSafePropertiesFromMessage(message),
                    dataStoreId: {
                        value: attachMessage.id,
                        tag: TelemetryDataTag.CodeArtifact,
                    },
                },
            );
            throw error;
        }

        const flatBlobs = new Map<string, ArrayBufferLike>();
        let snapshotTree: ISnapshotTree | undefined;
        if (attachMessage.snapshot) {
            snapshotTree = buildSnapshotTree(attachMessage.snapshot.entries, flatBlobs);
        }

        // Include the type of attach message which is the pkg of the store to be
        // used by RemoteFluidDataStoreContext in case it is not in the snapshot.
        const pkg = [attachMessage.type];
        const remoteFluidDataStoreContext = new RemoteFluidDataStoreContext({
            id: attachMessage.id,
            snapshotTree,
            // New data stores begin with empty GC details since GC hasn't run on them yet.
            getBaseGCDetails: async () => { return {}; },
            runtime: this.runtime,
            storage: new BlobCacheStorageService(this.runtime.storage, flatBlobs),
            scope: this.runtime.scope,
            createSummarizerNodeFn: this.getCreateChildSummarizerNodeFn(
                attachMessage.id,
                {
                    type: CreateSummarizerNodeSource.FromAttach,
                    sequenceNumber: message.sequenceNumber,
                    snapshot: attachMessage.snapshot ?? {
                        entries: [createAttributesBlob(
                            pkg,
                            true /* isRootDataStore */,
                        )],
                    },
                },
            ),
<<<<<<< HEAD
            writeGCDataAtRoot: this.writeGCDataAtRoot,
=======
            disableIsolatedChannels: this.runtime.disableIsolatedChannels,
>>>>>>> 0692cc57
            pkg,
        });

        this.contexts.addBoundOrRemoted(remoteFluidDataStoreContext);
    }

    public processAliasMessage(
        message: ISequencedDocumentMessage,
        localOpMetadata: unknown,
        local: boolean,
    ): void {
        const aliasMessage = message.contents as IDataStoreAliasMessage;
        if (!isDataStoreAliasMessage(aliasMessage)) {
            throw new DataCorruptionError(
                "malformedDataStoreAliasMessage",
                {
                    ...extractSafePropertiesFromMessage(message),
                },
            );
        }

        const resolve = localOpMetadata as PendingAliasResolve;
        const aliasResult = this.processAliasMessageCore(aliasMessage);
        if (local) {
            resolve(aliasResult);
        }
    }

    public processAliasMessageCore(aliasMessage: IDataStoreAliasMessage): boolean {
        if (this.alreadyProcessed(aliasMessage.alias)) {
            return false;
        }

        const context = this.contexts.get(aliasMessage.internalId);
        if (context === undefined) {
            this.logger.sendErrorEvent({
                eventName: "AliasFluidDataStoreNotFound",
                fluidDataStoreId: aliasMessage.internalId,
            });
            return false;
        }

        const handle = new FluidObjectHandle(
            context,
            aliasMessage.internalId,
            this.runtime.IFluidHandleContext,
        );
        this.runtime.addedGCOutboundReference(this.containerRuntimeHandle, handle);

        this.aliasMap.set(aliasMessage.alias, context.id);
        context.setInMemoryRoot();
        return true;
    }

    private alreadyProcessed(id: string): boolean {
        return this.aliasMap.get(id) !== undefined || this.contexts.get(id) !== undefined;
    }

    /**
     * Make the data stores locally visible in the container graph by moving the data store context from unbound to
     * bound list. This data store can now be reached from the root.
     * @param id - The id of the data store context to make visible.
     */
    private makeDataStoreLocallyVisible(id: string): void {
        const localContext = this.contexts.getUnbound(id);
        assert(!!localContext, 0x15f /* "Could not find unbound context to bind" */);

        /**
         * If the container is not detached, it is globally visible to all clients. This data store should also be
         * globally visible. Move it to attaching state and send an "attach" op for it.
         * If the container is detached, this data store will be part of the summary that makes the container attached.
         */
        if (this.runtime.attachState !== AttachState.Detached) {
            localContext.emit("attaching");
            const message = localContext.generateAttachMessage();

            this.pendingAttach.set(id, message);
            this.submitAttachFn(message);
            this.attachOpFiredForDataStore.add(id);
        }

        this.contexts.bind(id);
    }

    public createDetachedDataStoreCore(
        pkg: Readonly<string[]>,
        isRoot: boolean,
        id = uuid()): IFluidDataStoreContextDetached {
        assert(!id.includes("/"), 0x30c /* Id cannot contain slashes */);

        const context = new LocalDetachedFluidDataStoreContext({
            id,
            pkg,
            runtime: this.runtime,
            storage: this.runtime.storage,
            scope: this.runtime.scope,
            createSummarizerNodeFn: this.getCreateChildSummarizerNodeFn(
                id,
                { type: CreateSummarizerNodeSource.Local },
            ),
            makeLocallyVisibleFn: () => this.makeDataStoreLocallyVisible(id),
            snapshotTree: undefined,
            isRootDataStore: isRoot,
<<<<<<< HEAD
            writeGCDataAtRoot: this.writeGCDataAtRoot,
=======
            disableIsolatedChannels: this.runtime.disableIsolatedChannels,
>>>>>>> 0692cc57
        });
        this.contexts.addUnbound(context);
        return context;
    }

    public _createFluidDataStoreContext(pkg: string[], id: string, props?: any) {
        assert(!id.includes("/"), 0x30d /* Id cannot contain slashes */);
        const context = new LocalFluidDataStoreContext({
            id,
            pkg,
            runtime: this.runtime,
            storage: this.runtime.storage,
            scope: this.runtime.scope,
            createSummarizerNodeFn: this.getCreateChildSummarizerNodeFn(
                id,
                { type: CreateSummarizerNodeSource.Local },
            ),
            makeLocallyVisibleFn: () => this.makeDataStoreLocallyVisible(id),
            snapshotTree: undefined,
            isRootDataStore: false,
<<<<<<< HEAD
            writeGCDataAtRoot: this.writeGCDataAtRoot,
=======
            disableIsolatedChannels: this.runtime.disableIsolatedChannels,
>>>>>>> 0692cc57
            createProps: props,
        });
        this.contexts.addUnbound(context);
        return context;
    }

    public get disposed() { return this.disposeOnce.evaluated; }
    public readonly dispose = () => this.disposeOnce.value;

    public resubmitDataStoreOp(content: any, localOpMetadata: unknown) {
        const envelope = content as IEnvelope;
        const context = this.contexts.get(envelope.address);
        assert(!!context, 0x160 /* "There should be a store context for the op" */);
        context.reSubmit(envelope.contents, localOpMetadata);
    }

    public rollbackDataStoreOp(content: any, localOpMetadata: unknown) {
        const envelope = content as IEnvelope;
        const context = this.contexts.get(envelope.address);
        assert(!!context, 0x2e8 /* "There should be a store context for the op" */);
        context.rollback(envelope.contents, localOpMetadata);
    }

    public async applyStashedOp(content: any): Promise<unknown> {
        const envelope = content as IEnvelope;
        const context = this.contexts.get(envelope.address);
        assert(!!context, 0x161 /* "There should be a store context for the op" */);
        return context.applyStashedOp(envelope.contents);
    }

    public async applyStashedAttachOp(message: IAttachMessage) {
        this.pendingAttach.set(message.id, message);
        // eslint-disable-next-line @typescript-eslint/consistent-type-assertions
        this.processAttachMessage({ contents: message } as ISequencedDocumentMessage, false);
    }

    public processFluidDataStoreOp(message: ISequencedDocumentMessage, local: boolean, localMessageMetadata: unknown) {
        const envelope = message.contents as IEnvelope;
        const transformed = { ...message, contents: envelope.contents };
        const context = this.contexts.get(envelope.address);
        assert(!!context, 0x162 /* "There should be a store context for the op" */);
        context.process(transformed, local, localMessageMetadata);

        // Notify that a GC node for the data store changed. This is used to detect if a deleted data store is
        // being used.
        this.gcNodeUpdated(
            `/${envelope.address}`,
            message.timestamp,
            context.isLoaded ? context.packagePath : undefined,
        );
    }

    public async getDataStore(id: string, wait: boolean): Promise<FluidDataStoreContext> {
        const context = await this.contexts.getBoundOrRemoted(id, wait);
        if (context === undefined) {
            // The requested data store does not exits. Throw a 404 response exception.
            const request = { url: id };
            throw responseToException(create404Response(request), request);
        }

        return context;
    }

    public processSignal(address: string, message: IInboundSignalMessage, local: boolean) {
        const context = this.contexts.get(address);
        if (!context) {
            // Attach message may not have been processed yet
            assert(!local, 0x163 /* "Missing datastore for local signal" */);
            this.logger.sendTelemetryEvent({
                eventName: "SignalFluidDataStoreNotFound",
                fluidDataStoreId: {
                    value: address,
                    tag: TelemetryDataTag.CodeArtifact,
                },
            });
            return;
        }

        context.processSignal(message, local);
    }

    public setConnectionState(connected: boolean, clientId?: string) {
        for (const [fluidDataStore, context] of this.contexts) {
            try {
                context.setConnectionState(connected, clientId);
            } catch (error) {
                this.logger.sendErrorEvent({
                    eventName: "SetConnectionStateError",
                    clientId,
                    fluidDataStore,
                }, error);
            }
        }
    }

    public setAttachState(attachState: AttachState.Attaching | AttachState.Attached): void {
        let eventName: "attaching" | "attached";
        if (attachState === AttachState.Attaching) {
            eventName = "attaching";
        } else {
            eventName = "attached";
        }
        for (const [, context] of this.contexts) {
            // Fire only for bounded stores.
            if (!this.contexts.isNotBound(context.id)) {
                context.emit(eventName);
            }
        }
    }

    public get size(): number {
        return this.contexts.size;
    }

    public async summarize(
        fullTree: boolean,
        trackState: boolean,
        telemetryContext?: ITelemetryContext,
    ): Promise<ISummaryTreeWithStats> {
        const summaryBuilder = new SummaryTreeBuilder();

        // Iterate over each store and ask it to snapshot
        await Promise.all(Array.from(this.contexts)
            .filter(([_, context]) => {
                // Summarizer works only with clients with no local changes!
                assert(context.attachState !== AttachState.Attaching,
                    0x165 /* "Summarizer cannot work if client has local changes" */);
                return context.attachState === AttachState.Attached;
            }).map(async ([contextId, context]) => {
                const contextSummary = await context.summarize(fullTree, trackState, telemetryContext);
                summaryBuilder.addWithStats(contextId, contextSummary);
            }));

        return summaryBuilder.getSummaryTree();
    }

    public createSummary(telemetryContext?: ITelemetryContext): ISummaryTreeWithStats {
        const builder = new SummaryTreeBuilder();
        // Attaching graph of some stores can cause other stores to get bound too.
        // So keep taking summary until no new stores get bound.
        let notBoundContextsLength: number;
        do {
            const builderTree = builder.summary.tree;
            notBoundContextsLength = this.contexts.notBoundLength();
            // Iterate over each data store and ask it to snapshot
            Array.from(this.contexts)
                .filter(([key, _]) =>
                    // Take summary of bounded data stores only, make sure we haven't summarized them already
                    // and no attach op has been fired for that data store because for loader versions <= 0.24
                    // we set attach state as "attaching" before taking createNew summary.
                    !(this.contexts.isNotBound(key)
                        || builderTree[key]
                        || this.attachOpFiredForDataStore.has(key)),
                )
                .map(([key, value]) => {
                    let dataStoreSummary: ISummarizeResult;
                    if (value.isLoaded) {
                        const snapshot = value.generateAttachMessage().snapshot;
                        dataStoreSummary = convertToSummaryTree(snapshot, true);
                    } else {
                        // If this data store is not yet loaded, then there should be no changes in the snapshot from
                        // which it was created as it is detached container. So just use the previous snapshot.
                        assert(!!this.baseSnapshot,
                            0x166 /* "BaseSnapshot should be there as detached container loaded from snapshot" */);
                        dataStoreSummary = convertSnapshotTreeToSummaryTree(this.baseSnapshot.trees[key]);
                    }
                    builder.addWithStats(key, dataStoreSummary);
                });
        } while (notBoundContextsLength !== this.contexts.notBoundLength());

        return builder.getSummaryTree();
    }

    /**
     * Before GC runs, called by the garbage collector to update any pending GC state.
     * The garbage collector needs to know all outbound references that are added. Since root data stores are not
     * explicitly marked as referenced, notify GC of new root data stores that were added since the last GC run.
     */
    public async updateStateBeforeGC(): Promise<void> {
        for (const id of this.dataStoresSinceLastGC) {
            const context = this.contexts.get(id);
            assert(context !== undefined, 0x2b6 /* Missing data store context */);
            if (await context.isRoot()) {
                // A root data store is basically a reference from the container runtime to the data store.
                const handle = new FluidObjectHandle(context, id, this.runtime.IFluidHandleContext);
                this.runtime.addedGCOutboundReference(this.containerRuntimeHandle, handle);
            }
        }
        this.dataStoresSinceLastGC = [];
    }

    /**
     * Generates data used for garbage collection. It does the following:
     * 1. Calls into each child data store context to get its GC data.
     * 2. Prefixes the child context's id to the GC nodes in the child's GC data. This makes sure that the node can be
     *    identified as belonging to the child.
     * 3. Adds a GC node for this channel to the nodes received from the children. All these nodes together represent
     *    the GC data of this channel.
     * @param fullGC - true to bypass optimizations and force full generation of GC data.
     */
    public async getGCData(fullGC: boolean = false): Promise<IGarbageCollectionData> {
        const builder = new GCDataBuilder();
        // Iterate over each store and get their GC data.
        await Promise.all(Array.from(this.contexts)
            .filter(([_, context]) => {
                // Get GC data only for attached contexts. Detached contexts are not connected in the GC reference
                // graph so any references they might have won't be connected as well.
                return context.attachState === AttachState.Attached;
            }).map(async ([contextId, context]) => {
                const contextGCData = await context.getGCData(fullGC);
                // Prefix the child's id to the ids of its GC nodes so they can be identified as belonging to the child.
                // This also gradually builds the id of each node to be a path from the root.
                builder.prefixAndAddNodes(contextId, contextGCData.gcNodes);
            }));

        // Get the outbound routes and add a GC node for this channel.
        builder.addNode("/", await this.getOutboundRoutes());
        return builder.getGCData();
    }

    /**
     * After GC has run, called to notify this Container's data stores of routes that are used in it.
     * @param usedRoutes - The routes that are used in all data stores in this Container.
     */
    public updateUsedRoutes(usedRoutes: string[]) {
        // Get a map of data store ids to routes used in it.
        const usedDataStoreRoutes = unpackChildNodesUsedRoutes(usedRoutes);

        // Verify that the used routes are correct.
        for (const [id] of usedDataStoreRoutes) {
            assert(this.contexts.has(id), 0x167 /* "Used route does not belong to any known data store" */);
        }

        // Update the used routes in each data store. Used routes is empty for unused data stores.
        for (const [contextId, context] of this.contexts) {
            context.updateUsedRoutes(usedDataStoreRoutes.get(contextId) ?? []);
        }
    }

    /**
     * When running GC in test mode, this is called to delete objects whose routes are unused. This enables testing
     * scenarios with accessing deleted content.
     * @param unusedRoutes - The routes that are unused in all data stores in this Container.
     */
    public deleteUnusedRoutes(unusedRoutes: string[]) {
        for (const route of unusedRoutes) {
            const pathParts = route.split("/");
            // Delete data store only if its route (/datastoreId) is in unusedRoutes. We don't want to delete a data
            // store based on its DDS being unused.
            if (pathParts.length > 2) {
                continue;
            }
            const dataStoreId = pathParts[1];
            assert(this.contexts.has(dataStoreId), 0x2d7 /* No data store with specified id */);
            // Delete the contexts of unused data stores.
            this.contexts.delete(dataStoreId);
            // Delete the summarizer node of the unused data stores.
            this.deleteChildSummarizerNodeFn(dataStoreId);
        }
    }

    /**
     * Returns the outbound routes of this channel. Only root data stores are considered referenced and their paths are
     * part of outbound routes.
     */
    private async getOutboundRoutes(): Promise<string[]> {
        const outboundRoutes: string[] = [];
        for (const [contextId, context] of this.contexts) {
            const isRootDataStore = await context.isRoot();
            if (isRootDataStore) {
                outboundRoutes.push(`/${contextId}`);
            }
        }
        return outboundRoutes;
    }

    /**
     * Called by GC to retrieve the package path of a data store node with the given path.
     */
    public async getDataStorePackagePath(nodePath: string): Promise<readonly string[] | undefined> {
        // If the node belongs to a data store, return its package path. For DDSes, we return the package path of the
        // data store that contains it.
        const context = this.contexts.get(nodePath.split("/")[1]);
        return (await context?.getInitialSnapshotDetails())?.pkg;
    }

    /**
     * Called by GC to determine if a node is for a data store or for an object within a data store (for e.g. DDS).
     * @returns the GC node type if the node belongs to a data store or object within data store, undefined otherwise.
     */
    public getGCNodeType(nodePath: string): GCNodeType | undefined {
        const pathParts = nodePath.split("/");
        if (!this.contexts.has(pathParts[1])) {
            return undefined;
        }

        // Data stores paths are of the format "/dataStoreId".
        // Sub data store paths are of the format "/dataStoreId/subPath/...".
        if (pathParts.length === 2) {
            return GCNodeType.DataStore;
        }
        return GCNodeType.SubDataStore;
    }
}

export function getSummaryForDatastores(
    snapshot: ISnapshotTree | undefined,
    metadata?: IContainerRuntimeMetadata,
): ISnapshotTree | undefined {
    if (!snapshot) {
        return undefined;
    }

    if (rootHasIsolatedChannels(metadata)) {
        const datastoresSnapshot = snapshot.trees[channelsTreeName];
        assert(!!datastoresSnapshot, 0x168 /* Expected tree in snapshot not found */);
        return datastoresSnapshot;
    } else {
        // back-compat: strip out all non-datastore paths before giving to DataStores object.
        const datastoresTrees: ISnapshotTree["trees"] = {};
        for (const [key, value] of Object.entries(snapshot.trees)) {
            if (!nonDataStorePaths.includes(key)) {
                datastoresTrees[key] = value;
            }
        }
        return {
            ...snapshot,
            trees: datastoresTrees,
        };
    }
}<|MERGE_RESOLUTION|>--- conflicted
+++ resolved
@@ -141,11 +141,6 @@
                         key,
                         { type: CreateSummarizerNodeSource.FromSummary },
                     ),
-<<<<<<< HEAD
-                    writeGCDataAtRoot: this.writeGCDataAtRoot,
-=======
-                    disableIsolatedChannels: this.runtime.disableIsolatedChannels,
->>>>>>> 0692cc57
                 });
             } else {
                 if (typeof value !== "object") {
@@ -165,11 +160,6 @@
                     makeLocallyVisibleFn: () => this.makeDataStoreLocallyVisible(key),
                     snapshotTree,
                     isRootDataStore: undefined,
-<<<<<<< HEAD
-                    writeGCDataAtRoot: this.writeGCDataAtRoot,
-=======
-                    disableIsolatedChannels: this.runtime.disableIsolatedChannels,
->>>>>>> 0692cc57
                 });
             }
             this.contexts.addBoundOrRemoted(dataStoreContext);
@@ -254,11 +244,6 @@
                     },
                 },
             ),
-<<<<<<< HEAD
-            writeGCDataAtRoot: this.writeGCDataAtRoot,
-=======
-            disableIsolatedChannels: this.runtime.disableIsolatedChannels,
->>>>>>> 0692cc57
             pkg,
         });
 
@@ -362,11 +347,6 @@
             makeLocallyVisibleFn: () => this.makeDataStoreLocallyVisible(id),
             snapshotTree: undefined,
             isRootDataStore: isRoot,
-<<<<<<< HEAD
-            writeGCDataAtRoot: this.writeGCDataAtRoot,
-=======
-            disableIsolatedChannels: this.runtime.disableIsolatedChannels,
->>>>>>> 0692cc57
         });
         this.contexts.addUnbound(context);
         return context;
@@ -387,11 +367,6 @@
             makeLocallyVisibleFn: () => this.makeDataStoreLocallyVisible(id),
             snapshotTree: undefined,
             isRootDataStore: false,
-<<<<<<< HEAD
-            writeGCDataAtRoot: this.writeGCDataAtRoot,
-=======
-            disableIsolatedChannels: this.runtime.disableIsolatedChannels,
->>>>>>> 0692cc57
             createProps: props,
         });
         this.contexts.addUnbound(context);
