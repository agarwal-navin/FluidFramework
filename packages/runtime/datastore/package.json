--- conflicted
+++ resolved
@@ -158,16 +158,11 @@
 		"typescript": "~5.4.5"
 	},
 	"typeValidation": {
-<<<<<<< HEAD
 		"broken": {
 			"Class_FluidDataStoreRuntime": {
 				"forwardCompat": false
 			}
 		},
-		"entrypoint": "internal"
-=======
-		"broken": {},
 		"entrypoint": "legacy"
->>>>>>> 1bc44ec9
 	}
 }