--- conflicted
+++ resolved
@@ -1,10 +1,6 @@
 {
   "name": "@microsoft/fluid-shared-object-base",
-<<<<<<< HEAD
   "version": "0.17.0",
-=======
-  "version": "0.16.2",
->>>>>>> cf8ed501
   "description": "Fluid document loader",
   "repository": "microsoft/FluidFramework",
   "license": "MIT",
@@ -31,17 +27,10 @@
   "dependencies": {
     "@microsoft/fluid-common-definitions": "^0.16.0",
     "@microsoft/fluid-common-utils": "^0.16.0",
-<<<<<<< HEAD
     "@microsoft/fluid-component-core-interfaces": "^0.17.0",
     "@microsoft/fluid-container-definitions": "^0.17.0",
-    "@microsoft/fluid-protocol-definitions": "^0.1004.1",
+    "@microsoft/fluid-protocol-definitions": "^0.1004.2",
     "@microsoft/fluid-runtime-definitions": "^0.17.0",
-=======
-    "@microsoft/fluid-component-core-interfaces": "^0.16.2",
-    "@microsoft/fluid-container-definitions": "^0.16.2",
-    "@microsoft/fluid-protocol-definitions": "^0.1004.2-0",
-    "@microsoft/fluid-runtime-definitions": "^0.16.2",
->>>>>>> cf8ed501
     "@types/debug": "^0.0.31",
     "@types/double-ended-queue": "^2.1.0",
     "@types/node": "^10.14.6",
