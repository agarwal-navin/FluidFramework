--- conflicted
+++ resolved
@@ -1,10 +1,6 @@
 {
   "name": "@fluidframework/test-snapshots",
-<<<<<<< HEAD
   "version": "0.20.0",
-=======
-  "version": "0.19.1",
->>>>>>> 04de2ac4
   "description": "Comprehensive test of snapshot logic.",
   "repository": "microsoft/FluidFramework",
   "license": "MIT",
@@ -50,11 +46,7 @@
   },
   "dependencies": {
     "@fluidframework/protocol-definitions": "^0.1006.0",
-<<<<<<< HEAD
     "@fluidframework/replay-tool": "^0.20.0"
-=======
-    "@fluidframework/replay-tool": "^0.19.1"
->>>>>>> 04de2ac4
   },
   "devDependencies": {
     "@fluidframework/build-common": "^0.16.0",
