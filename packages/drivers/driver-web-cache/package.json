{
  "name": "@fluidframework/driver-web-cache",
<<<<<<< HEAD
  "version": "0.60.1000",
=======
  "version": "0.59.5000",
>>>>>>> 363e1bec
  "description": "Implementation of the driver caching API for a web browser",
  "homepage": "https://fluidframework.com",
  "repository": {
    "type": "git",
    "url": "https://github.com/microsoft/FluidFramework.git",
    "directory": "packages/drivers/driver-web-cache"
  },
  "license": "MIT",
  "author": "Microsoft and contributors",
  "sideEffects": false,
  "main": "dist/index.js",
  "module": "lib/index.js",
  "types": "dist/index.d.ts",
  "scripts": {
    "build": "npm run build:genver && concurrently npm:build:compile npm:lint && npm run build:docs",
    "build:commonjs": "npm run tsc && npm run typetests:gen && npm run build:test",
    "build:compile": "concurrently npm:build:commonjs npm:build:esnext",
    "build:docs": "api-extractor run --local --typescript-compiler-folder ../../../node_modules/typescript && copyfiles -u 1 ./_api-extractor-temp/doc-models/* ../../../_api-extractor-temp/",
    "build:esnext": "tsc --project ./tsconfig.esnext.json",
    "build:full": "npm run build",
    "build:full:compile": "npm run build:compile",
    "build:genver": "gen-version",
    "build:test": "tsc --project ./src/test/tsconfig.json",
    "ci:build:docs": "api-extractor run --typescript-compiler-folder ../../../node_modules/typescript && copyfiles -u 1 ./_api-extractor-temp/* ../../../_api-extractor-temp/",
    "clean": "rimraf dist lib *.tsbuildinfo *.build.log",
    "eslint": "eslint --format stylish src",
    "eslint:fix": "eslint --format stylish src --fix --fix-type problem,suggestion,layout",
    "lint": "npm run eslint",
    "lint:fix": "npm run eslint:fix",
    "test": "jest",
    "tsc": "tsc",
    "tsfmt": "tsfmt --verify",
    "tsfmt:fix": "tsfmt --replace",
    "typetests:gen": "fluid-type-validator -g -d ."
  },
  "dependencies": {
    "@fluidframework/common-definitions": "^0.20.1",
<<<<<<< HEAD
    "@fluidframework/odsp-driver-definitions": "^0.60.1000",
    "@fluidframework/telemetry-utils": "^0.60.1000",
=======
    "@fluidframework/odsp-driver-definitions": "^0.59.5000",
    "@fluidframework/telemetry-utils": "^0.59.5000",
>>>>>>> 363e1bec
    "idb": "^6.1.2"
  },
  "devDependencies": {
    "@fluidframework/build-common": "^0.23.0",
    "@fluidframework/build-tools": "^0.2.70857",
    "@fluidframework/driver-web-cache-previous": "npm:@fluidframework/driver-web-cache@0.59.3000",
    "@fluidframework/eslint-config-fluid": "^0.28.2000",
    "@microsoft/api-extractor": "^7.22.2",
    "@rushstack/eslint-config": "^2.5.1",
    "@types/jest": "22.2.3",
    "@types/node": "^14.18.0",
    "@typescript-eslint/eslint-plugin": "~5.9.0",
    "@typescript-eslint/parser": "~5.9.0",
    "concurrently": "^6.2.0",
    "copyfiles": "^2.1.0",
    "eslint": "~8.6.0",
    "eslint-plugin-editorconfig": "~3.2.0",
    "eslint-plugin-eslint-comments": "~3.2.0",
    "eslint-plugin-import": "~2.25.4",
    "eslint-plugin-jest": "~26.1.3",
    "eslint-plugin-jsdoc": "~39.3.0",
    "eslint-plugin-mocha": "~10.0.3",
    "eslint-plugin-promise": "~6.0.0",
    "eslint-plugin-react": "~7.28.0",
    "eslint-plugin-tsdoc": "~0.2.14",
    "eslint-plugin-unicorn": "~40.0.0",
    "eslint-plugin-unused-imports": "~2.0.0",
    "fake-indexeddb": "3.1.4",
    "jest": "^26.6.3",
    "rimraf": "^2.6.2",
    "typescript": "~4.5.5",
    "typescript-formatter": "7.1.0"
  },
  "typeValidation": {
    "version": "0.60.1000",
    "broken": {}
  }
}<|MERGE_RESOLUTION|>--- conflicted
+++ resolved
@@ -1,10 +1,6 @@
 {
   "name": "@fluidframework/driver-web-cache",
-<<<<<<< HEAD
   "version": "0.60.1000",
-=======
-  "version": "0.59.5000",
->>>>>>> 363e1bec
   "description": "Implementation of the driver caching API for a web browser",
   "homepage": "https://fluidframework.com",
   "repository": {
@@ -42,13 +38,8 @@
   },
   "dependencies": {
     "@fluidframework/common-definitions": "^0.20.1",
-<<<<<<< HEAD
     "@fluidframework/odsp-driver-definitions": "^0.60.1000",
     "@fluidframework/telemetry-utils": "^0.60.1000",
-=======
-    "@fluidframework/odsp-driver-definitions": "^0.59.5000",
-    "@fluidframework/telemetry-utils": "^0.59.5000",
->>>>>>> 363e1bec
     "idb": "^6.1.2"
   },
   "devDependencies": {
