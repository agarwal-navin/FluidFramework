--- conflicted
+++ resolved
@@ -1,10 +1,6 @@
 {
   "name": "@fluidframework/replay-driver",
-<<<<<<< HEAD
-  "version": "2.0.0-internal.3.1.0",
-=======
   "version": "2.0.0-internal.4.0.0",
->>>>>>> b4567669
   "description": "Document replay version of Socket.IO implementation",
   "homepage": "https://fluidframework.com",
   "repository": {
@@ -42,17 +38,10 @@
   "dependencies": {
     "@fluidframework/common-definitions": "^0.20.1",
     "@fluidframework/common-utils": "^1.0.0",
-<<<<<<< HEAD
-    "@fluidframework/driver-definitions": ">=2.0.0-internal.3.1.0 <2.0.0-internal.4.0.0",
-    "@fluidframework/driver-utils": ">=2.0.0-internal.3.1.0 <2.0.0-internal.4.0.0",
-    "@fluidframework/protocol-definitions": "^1.1.0",
-    "@fluidframework/telemetry-utils": ">=2.0.0-internal.3.1.0 <2.0.0-internal.4.0.0"
-=======
     "@fluidframework/driver-definitions": ">=2.0.0-internal.4.0.0 <2.0.0-internal.5.0.0",
     "@fluidframework/driver-utils": ">=2.0.0-internal.4.0.0 <2.0.0-internal.5.0.0",
     "@fluidframework/protocol-definitions": "^1.1.0",
     "@fluidframework/telemetry-utils": ">=2.0.0-internal.4.0.0 <2.0.0-internal.5.0.0"
->>>>>>> b4567669
   },
   "devDependencies": {
     "@fluid-tools/build-cli": "^0.8.0",
@@ -75,15 +64,9 @@
     "typescript": "~4.5.5"
   },
   "typeValidation": {
-<<<<<<< HEAD
-    "version": "2.0.0-internal.3.1.0",
-    "previousVersionStyle": "~previousMinor",
-    "baselineRange": ">=2.0.0-internal.3.0.0 <2.0.0-internal.3.1.0",
-=======
     "version": "2.0.0-internal.4.0.0",
     "previousVersionStyle": "^previousMajor",
     "baselineRange": ">=2.0.0-internal.3.0.0 <2.0.0-internal.4.0.0",
->>>>>>> b4567669
     "baselineVersion": "2.0.0-internal.3.0.0",
     "broken": {}
   }
