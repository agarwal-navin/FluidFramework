/*!
 * Copyright (c) Microsoft Corporation and contributors. All rights reserved.
 * Licensed under the MIT License.
 */

import { ITelemetryLogger } from "@fluidframework/common-definitions";
import { performance } from "@fluidframework/common-utils";
import {
    ChildLogger,
    IFluidErrorBase,
    loggerToMonitoringContext,
    MonitoringContext,
    normalizeError,
} from "@fluidframework/telemetry-utils";
import {
    IDocumentDeltaConnection,
    IDocumentDeltaStorageService,
    IDocumentService,
    IResolvedUrl,
    IDocumentStorageService,
    IDocumentServicePolicies,
    DriverErrorType,
} from "@fluidframework/driver-definitions";
<<<<<<< HEAD
import {
    canRetryOnError,
    DeltaStreamConnectionForbiddenError,
    NonRetryableError,
} from "@fluidframework/driver-utils";
import { IFacetCodes } from "@fluidframework/odsp-doclib-utils";
=======
import { canRetryOnError, DeltaStreamConnectionForbiddenError, NonRetryableError } from "@fluidframework/driver-utils";
>>>>>>> 580f9231
import {
    IClient,
    ISequencedDocumentMessage,
} from "@fluidframework/protocol-definitions";
import {
    IOdspResolvedUrl,
    TokenFetchOptions,
    IEntry,
    HostStoragePolicy,
    InstrumentedStorageTokenFetcher,
    OdspErrorType,
} from "@fluidframework/odsp-driver-definitions";
import { hasFacetCodes } from "@fluidframework/odsp-doclib-utils";
import type { io as SocketIOClientStatic } from "socket.io-client";
import { HostStoragePolicyInternal, ISocketStorageDiscovery } from "./contracts";
import { IOdspCache } from "./odspCache";
import { OdspDeltaStorageService, OdspDeltaStorageWithCache } from "./odspDeltaStorageService";
import { OdspDocumentDeltaConnection } from "./odspDocumentDeltaConnection";
import { OdspDocumentStorageService } from "./odspDocumentStorageManager";
import { getWithRetryForTokenRefresh, getOdspResolvedUrl, TokenFetchOptionsEx } from "./odspUtils";
import { fetchJoinSession } from "./vroom";
import { isOdcOrigin } from "./odspUrlHelper";
import { EpochTracker } from "./epochTracker";
import { OpsCache } from "./opsCaching";
import { RetryErrorsStorageAdapter } from "./retryErrorsStorageAdapter";
import { pkgVersion as driverVersion } from "./packageVersion";

/**
 * The DocumentService manages the Socket.IO connection and manages routing requests to connected
 * clients
 */
export class OdspDocumentService implements IDocumentService {
    private _policies: IDocumentServicePolicies;
    // Timer which runs and executes the join session call after intervals.
    private joinSessionRefreshTimer: ReturnType<typeof setTimeout> | undefined;
    /**
     * @param resolvedUrl - resolved url identifying document that will be managed by returned service instance.
     * @param getStorageToken - function that can provide the storage token. This is is also referred to as
     * the "Vroom" token in SPO.
     * @param getWebsocketToken - function that can provide a token for accessing the web socket. This is also referred
     * to as the "Push" token in SPO. If undefined then websocket token is expected to be returned with joinSession
     * response payload.
     * @param logger - a logger that can capture performance and diagnostic information
     * @param socketIoClientFactory - A factory that returns a promise to the socket io library required by the driver
     * @param cache - This caches response for joinSession.
     * @param hostPolicy - This host constructed policy which customizes service behavior.
     * @param epochTracker - This helper class which adds epoch to backend calls made by returned service instance.
     * @param socketReferenceKeyPrefix - (optional) prefix to isolate socket reuse cache
     */
    public static async create(
        resolvedUrl: IResolvedUrl,
        getStorageToken: InstrumentedStorageTokenFetcher,
        getWebsocketToken: ((options: TokenFetchOptions) => Promise<string | null>) | undefined,
        logger: ITelemetryLogger,
        socketIoClientFactory: () => Promise<typeof SocketIOClientStatic>,
        cache: IOdspCache,
        hostPolicy: HostStoragePolicy,
        epochTracker: EpochTracker,
        socketReferenceKeyPrefix?: string,
        clientIsSummarizer?: boolean,
    ): Promise<IDocumentService> {
        return new OdspDocumentService(
            getOdspResolvedUrl(resolvedUrl),
            getStorageToken,
            getWebsocketToken,
            logger,
            socketIoClientFactory,
            cache,
            hostPolicy,
            epochTracker,
            socketReferenceKeyPrefix,
            clientIsSummarizer,
        );
    }

    private storageManager?: OdspDocumentStorageService;

    private readonly mc: MonitoringContext;

    private readonly joinSessionKey: string;

    private readonly hostPolicy: HostStoragePolicyInternal;

    private _opsCache?: OpsCache;

    private currentConnection?: OdspDocumentDeltaConnection;

    /**
     * @param odspResolvedUrl - resolved url identifying document that will be managed by this service instance.
     * @param getStorageToken - function that can provide the storage token. This is is also referred to as
     * the "Vroom" token in SPO.
     * @param getWebsocketToken - function that can provide a token for accessing the web socket. This is also referred
     * to as the "Push" token in SPO. If undefined then websocket token is expected to be returned with joinSession
     * response payload.
     * @param logger - a logger that can capture performance and diagnostic information
     * @param socketIoClientFactory - A factory that returns a promise to the socket io library required by the driver
     * @param cache - This caches response for joinSession.
     * @param hostPolicy - host constructed policy which customizes service behavior.
     * @param epochTracker - This helper class which adds epoch to backend calls made by this service instance.
     * @param socketReferenceKeyPrefix - (optional) prefix to isolate socket reuse cache
     */
    private constructor(
        public readonly odspResolvedUrl: IOdspResolvedUrl,
        private readonly getStorageToken: InstrumentedStorageTokenFetcher,
        private readonly getWebsocketToken: ((options: TokenFetchOptions) => Promise<string | null>) | undefined,
        logger: ITelemetryLogger,
        private readonly socketIoClientFactory: () => Promise<typeof SocketIOClientStatic>,
        private readonly cache: IOdspCache,
        hostPolicy: HostStoragePolicy,
        private readonly epochTracker: EpochTracker,
        private readonly socketReferenceKeyPrefix?: string,
        private readonly clientIsSummarizer?: boolean,
    ) {
        this._policies = {
            // load in storage-only mode if a file version is specified
            storageOnly: odspResolvedUrl.fileVersion !== undefined,
        };

        this.joinSessionKey = `${this.odspResolvedUrl.hashedDocumentId}/joinsession`;
        this.mc = loggerToMonitoringContext(
            ChildLogger.create(logger,
            undefined,
            {
                all: {
                    odc: isOdcOrigin(new URL(this.odspResolvedUrl.endpoints.snapshotStorageUrl).origin),
                },
            }));

        this.hostPolicy = hostPolicy;
        if (this.clientIsSummarizer) {
            this.hostPolicy = { ...this.hostPolicy, summarizerClient: true };
        }
    }

    public get resolvedUrl(): IResolvedUrl {
        return this.odspResolvedUrl;
    }
    public get policies() {
        return this._policies;
    }

    /**
     * Connects to a storage endpoint for snapshot service.
     *
     * @returns returns the document storage service for sharepoint driver.
     */
    public async connectToStorage(): Promise<IDocumentStorageService> {
        if (!this.storageManager) {
            this.storageManager = new OdspDocumentStorageService(
                this.odspResolvedUrl,
                this.getStorageToken,
                this.mc.logger,
                true,
                this.cache,
                this.hostPolicy,
                this.epochTracker,
                // flushCallback
                async () => {
                    if (this.currentConnection !== undefined && !this.currentConnection.disposed) {
                        return this.currentConnection.flush();
                    }
                    throw new Error("Disconnected while uploading summary (attempt to perform flush())");
                },
                this.mc.config.getNumber("Fluid.Driver.Odsp.snapshotFormatFetchType"),
            );
        }

        return new RetryErrorsStorageAdapter(this.storageManager, this.mc.logger);
    }

    /**
     * Connects to a delta storage endpoint for getting ops between a range.
     *
     * @returns returns the document delta storage service for sharepoint driver.
     */
    public async connectToDeltaStorage(): Promise<IDocumentDeltaStorageService> {
        const snapshotOps = this.storageManager?.ops ?? [];
        const service = new OdspDeltaStorageService(
            this.odspResolvedUrl.endpoints.deltaStorageUrl,
            this.getStorageToken,
            this.epochTracker,
            this.mc.logger,
        );

        // batch size, please see issue #5211 for data around batch sizing
        const batchSize = this.hostPolicy.opsBatchSize ?? 5000;
        const concurrency = this.hostPolicy.concurrentOpsBatches ?? 1;
        return new OdspDeltaStorageWithCache(
            snapshotOps,
            this.mc.logger,
            batchSize,
            concurrency,
            async (from, to, telemetryProps, fetchReason) => service.get(from, to, telemetryProps, fetchReason),
            async (from, to) => {
                const res = await this.opsCache?.get(from, to);
                return res as ISequencedDocumentMessage[] ?? [];
            },
            (from, to) => {
                if (this.currentConnection !== undefined && !this.currentConnection.disposed) {
                    this.currentConnection.requestOps(from, to);
                }
            },
            (ops: ISequencedDocumentMessage[]) => this.opsReceived(ops),
        );
    }

    /** Annotate the given error indicating which connection step failed */
    private annotateConnectionError(
        error: any,
        failedConnectionStep: string,
        separateTokenRequest: boolean,
    ): IFluidErrorBase {
        return normalizeError(error, { props: {
            failedConnectionStep,
            separateTokenRequest,
        } });
    }

    /**
     * Connects to a delta stream endpoint for emitting ops.
     *
     * @returns returns the document delta stream service for onedrive/sharepoint driver.
     */
    public async connectToDeltaStream(client: IClient): Promise<IDocumentDeltaConnection> {
        // Attempt to connect twice, in case we used expired token.
        return getWithRetryForTokenRefresh<IDocumentDeltaConnection>(async (options) => {
            // Presence of getWebsocketToken callback dictates whether callback is used for fetching
            // websocket token or whether it is returned with joinSession response payload
            const requestWebsocketTokenFromJoinSession = this.getWebsocketToken === undefined;
            const websocketTokenPromise = requestWebsocketTokenFromJoinSession
                ? Promise.resolve(null)
                : this.getWebsocketToken!(options);

            const annotateAndRethrowConnectionError = (step: string) => (error: any) => {
                throw this.annotateConnectionError(error, step, !requestWebsocketTokenFromJoinSession);
            };

            const joinSessionPromise = this.joinSession(requestWebsocketTokenFromJoinSession, options);
            const [websocketEndpoint, websocketToken, io] =
                await Promise.all([
                    joinSessionPromise.catch(annotateAndRethrowConnectionError("joinSession")),
                    websocketTokenPromise.catch(annotateAndRethrowConnectionError("getWebsocketToken")),
                    this.socketIoClientFactory().catch(annotateAndRethrowConnectionError("socketIoClientFactory")),
                ]);

            const finalWebsocketToken = websocketToken ?? (websocketEndpoint.socketToken || null);
            if (finalWebsocketToken === null) {
                throw this.annotateConnectionError(
                    new NonRetryableError(
                        "Websocket token is null",
                        OdspErrorType.fetchTokenError,
                        { driverVersion },
                    ),
                    "getWebsocketToken",
                    !requestWebsocketTokenFromJoinSession);
            }
            try {
                const connection = await this.createDeltaConnection(
                    websocketEndpoint.tenantId,
                    websocketEndpoint.id,
                    finalWebsocketToken,
                    io,
                    client,
                    websocketEndpoint.deltaStreamSocketUrl);
                connection.on("op", (documentId, ops: ISequencedDocumentMessage[]) => {
                    this.opsReceived(ops);
                });
                // On disconnect with 401/403 error code, we can just clear the joinSession cache as we will again
                // get the auth error on reconnecting and face latency.
                connection.on("disconnect", (error: any) => {
                    // Clear the join session refresh timer so that it can be restarted on reconnection.
                    this.clearJoinSessionTimer();
                    if (typeof error === "object" && error !== null
                        && error.errorType === DriverErrorType.authorizationError) {
                        this.cache.sessionJoinCache.remove(this.joinSessionKey);
                    }
                });
                this.currentConnection = connection;
                return connection;
            } catch (error) {
                this.cache.sessionJoinCache.remove(this.joinSessionKey);

                const normalizedError = this.annotateConnectionError(
                    error,
                    "createDeltaConnection",
                    !requestWebsocketTokenFromJoinSession);
                if (typeof error === "object" && error !== null) {
                    normalizedError.addTelemetryProperties({ socketDocumentId: websocketEndpoint.id });
                }
                throw normalizedError;
            }
        });
    }

    private clearJoinSessionTimer() {
        if (this.joinSessionRefreshTimer !== undefined) {
            clearTimeout(this.joinSessionRefreshTimer);
            this.joinSessionRefreshTimer = undefined;
        }
    }

    private async scheduleJoinSessionRefresh(delta: number) {
        await new Promise<void>((resolve, reject) => {
            this.joinSessionRefreshTimer = setTimeout(() => {
                getWithRetryForTokenRefresh(async (options) => {
                    await this.joinSession(false, options);
                    resolve();
                }).catch((error) => {
                    reject(error);
                });
            }, delta);
        });
    }

    private async joinSession(
        requestSocketToken: boolean,
        options: TokenFetchOptionsEx,
    ) {
        return this.joinSessionCore(requestSocketToken, options).catch((e) => {
            if (hasFacetCodes(e) && e.facetCodes !== undefined) {
                for (const code of e.facetCodes) {
                    switch (code) {
                        case "sessionForbiddenOnPreservedFiles":
                        case "sessionForbiddenOnModerationEnabledLibrary":
                        case "sessionForbiddenOnRequireCheckout":
                            // This document can only be opened in storage-only mode.
                            // DeltaManager will recognize this error
                            // and load without a delta stream connection.
                            this._policies = { ...this._policies, storageOnly: true };
                            throw new DeltaStreamConnectionForbiddenError(code, { driverVersion });
                        default:
                            continue;
                    }
                }
            }
            throw e;
        });
    }

    private async joinSessionCore(
        requestSocketToken: boolean,
        options: TokenFetchOptionsEx,
    ): Promise<ISocketStorageDiscovery> {
        const disableJoinSessionRefresh = this.mc.config.getBoolean("Fluid.Driver.Odsp.disableJoinSessionRefresh");
        const executeFetch = async () => {
            const joinSessionResponse = await fetchJoinSession(
                this.odspResolvedUrl,
                "opStream/joinSession",
                "POST",
                this.mc.logger,
                this.getStorageToken,
                this.epochTracker,
                requestSocketToken,
                options,
                disableJoinSessionRefresh,
                this.hostPolicy.sessionOptions?.unauthenticatedUserDisplayName,
            );
            return {
                entryTime: Date.now(),
                joinSessionResponse,
            };
        };

        const getResponseAndRefreshAfterDeltaMs = async () => {
            const _response = await this.cache.sessionJoinCache.addOrGet(this.joinSessionKey, executeFetch);
            // If the response does not contain refreshSessionDurationSeconds, then treat it as old flow and let the
            // cache entry to be treated as expired after 1 hour.
            _response.joinSessionResponse.refreshSessionDurationSeconds =
                _response.joinSessionResponse.refreshSessionDurationSeconds ?? 3600;
            return {
                ..._response,
                refreshAfterDeltaMs: this.calculateJoinSessionRefreshDelta(
                    _response.entryTime, _response.joinSessionResponse.refreshSessionDurationSeconds),
            };
        };
        let response = await getResponseAndRefreshAfterDeltaMs();
        // This means that the cached entry has expired(This should not be possible if the response is fetched
        // from the network call). In this case we remove the cached entry and fetch the new response.
        if (response.refreshAfterDeltaMs <= 0) {
            this.cache.sessionJoinCache.remove(this.joinSessionKey);
            response = await getResponseAndRefreshAfterDeltaMs();
        }
        if (!disableJoinSessionRefresh) {
            const props = {
                entryTime: response.entryTime,
                refreshSessionDurationSeconds:
                    response.joinSessionResponse.refreshSessionDurationSeconds,
                refreshAfterDeltaMs: response.refreshAfterDeltaMs,
            };
            if (response.refreshAfterDeltaMs > 0) {
                this.scheduleJoinSessionRefresh(response.refreshAfterDeltaMs)
                    .catch((error) => {
                        const canRetry = canRetryOnError(error);
                        // Only record error event in case it is non retriable.
                        if (!canRetry) {
                            this.mc.logger.sendErrorEvent({
                                eventName: "JoinSessionRefreshError",
                                details: JSON.stringify(props),
                            },
                            error,
                            );
                        }
                    });
            } else {
                // Logging just for informational purposes to help with debugging as this is a new feature.
                this.mc.logger.sendTelemetryEvent({
                    eventName: "JoinSessionRefreshNotScheduled",
                    details: JSON.stringify(props),
                });
            }
        }
        return response.joinSessionResponse;
    }

    private calculateJoinSessionRefreshDelta(responseFetchTime: number, refreshSessionDurationSeconds: number) {
        // 30 seconds is buffer time to refresh the session.
        return responseFetchTime + ((refreshSessionDurationSeconds * 1000) - 30000) - Date.now();
    }

    /**
     * Creats a connection to the given delta stream endpoint
     *
     * @param tenantId - the ID of the tenant
     * @param documentId - document ID
     * @param token - authorization token for delta service
     * @param io - websocket library
     * @param client - information about the client
     * @param webSocketUrl - websocket URL
     */
    private async createDeltaConnection(
        tenantId: string,
        documentId: string,
        token: string | null,
        io: typeof SocketIOClientStatic,
        client: IClient,
        webSocketUrl: string,
    ): Promise<OdspDocumentDeltaConnection> {
        const startTime = performance.now();
        const connection = await OdspDocumentDeltaConnection.create(
            tenantId,
            documentId,
            token,
            io,
            client,
            webSocketUrl,
            this.mc.logger,
            60000,
            this.epochTracker,
            this.socketReferenceKeyPrefix,
        );
        const duration = performance.now() - startTime;
        // This event happens rather often, so it adds up to cost of telemetry.
        // Given that most reconnects result in reusing socket and happen very quickly,
        // report event only if it took longer than threshold.
        if (duration >= 2000) {
            this.mc.logger.sendPerformanceEvent({
                eventName: "ConnectionSuccess",
                duration,
            });
        }
        return connection;
    }

    public dispose(error?: any) {
        // Error might indicate mismatch between client & server knowlege about file
        // (DriverErrorType.fileOverwrittenInStorage).
        // For example, file might have been overwritten in storage without generating new epoch
        // In such case client cached info is stale and has to be removed.
        if (error !== undefined) {
            this.epochTracker.removeEntries().catch(() => {});
        } else {
            this._opsCache?.flushOps();
        }
        this._opsCache?.dispose();
    }

    protected get opsCache() {
        if (this._opsCache) {
            return this._opsCache;
        }

        const seqNumber = this.storageManager?.snapshotSequenceNumber;
        const batchSize = this.hostPolicy.opsCaching?.batchSize ?? 100;
        if (seqNumber === undefined || batchSize < 1) {
            return;
        }

        const opsKey: Omit<IEntry, "key"> = {
            type: "ops",
        };
        this._opsCache = new OpsCache(
            seqNumber,
            this.mc.logger,
            // ICache
            {
                write: async (key: string, opsData: string) => {
                    return this.cache.persistedCache.put({ ...opsKey, key }, opsData);
                },
                read: async (key: string) => this.cache.persistedCache.get({ ...opsKey, key }),
                remove: () => { this.cache.persistedCache.removeEntries().catch(() => {}); },
            },
            batchSize,
            this.hostPolicy.opsCaching?.timerGranularity ?? 5000,
            this.hostPolicy.opsCaching?.totalOpsToCache ?? 5000,
        );
        return this._opsCache;
    }

    // Called whenever re receive ops through any channel for this document (snapshot, delta connection, delta storage)
    // We use it to notify caching layer of how stale is snapshot stored in cache.
    protected opsReceived(ops: ISequencedDocumentMessage[]) {
        // No need for two clients to save same ops
        if (ops.length === 0 || this.odspResolvedUrl.summarizer) {
            return;
        }

        this.opsCache?.addOps(ops);
    }
}<|MERGE_RESOLUTION|>--- conflicted
+++ resolved
@@ -21,16 +21,7 @@
     IDocumentServicePolicies,
     DriverErrorType,
 } from "@fluidframework/driver-definitions";
-<<<<<<< HEAD
-import {
-    canRetryOnError,
-    DeltaStreamConnectionForbiddenError,
-    NonRetryableError,
-} from "@fluidframework/driver-utils";
-import { IFacetCodes } from "@fluidframework/odsp-doclib-utils";
-=======
 import { canRetryOnError, DeltaStreamConnectionForbiddenError, NonRetryableError } from "@fluidframework/driver-utils";
->>>>>>> 580f9231
 import {
     IClient,
     ISequencedDocumentMessage,
