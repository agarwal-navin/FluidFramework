--- conflicted
+++ resolved
@@ -1,10 +1,6 @@
 {
   "name": "@fluidframework/tinylicious-driver",
-<<<<<<< HEAD
-  "version": "0.59.4000",
-=======
   "version": "0.60.1000",
->>>>>>> 3c923a5a
   "description": "Driver for tinylicious",
   "homepage": "https://fluidframework.com",
   "repository": {
@@ -37,17 +33,10 @@
   },
   "dependencies": {
     "@fluidframework/core-interfaces": "^0.43.1000",
-<<<<<<< HEAD
-    "@fluidframework/driver-definitions": "^0.46.1000",
-    "@fluidframework/driver-utils": "^0.59.4000",
-    "@fluidframework/protocol-definitions": "^0.1028.1000",
-    "@fluidframework/routerlicious-driver": "^0.59.4000",
-=======
     "@fluidframework/driver-definitions": "^0.47.1000-0",
     "@fluidframework/driver-utils": "^0.60.1000",
     "@fluidframework/protocol-definitions": "^0.1028.1000",
     "@fluidframework/routerlicious-driver": "^0.60.1000",
->>>>>>> 3c923a5a
     "@fluidframework/server-services-client": "^0.1036.3000-0",
     "jsrsasign": "^10.2.0",
     "uuid": "^8.3.1"
@@ -57,11 +46,7 @@
     "@fluidframework/build-tools": "^0.2.66793",
     "@fluidframework/eslint-config-fluid": "^0.28.2000-0",
     "@fluidframework/test-tools": "^0.2.3074",
-<<<<<<< HEAD
-    "@fluidframework/tinylicious-driver-previous": "npm:@fluidframework/tinylicious-driver@0.59.2000",
-=======
     "@fluidframework/tinylicious-driver-previous": "npm:@fluidframework/tinylicious-driver@^0.59.0",
->>>>>>> 3c923a5a
     "@rushstack/eslint-config": "^2.5.1",
     "@types/jsrsasign": "^8.0.8",
     "@types/mocha": "^9.1.1",
@@ -85,11 +70,7 @@
     "typescript-formatter": "7.1.0"
   },
   "typeValidation": {
-<<<<<<< HEAD
-    "version": "0.59.3000",
-=======
     "version": "0.60.1000",
->>>>>>> 3c923a5a
     "broken": {}
   }
 }