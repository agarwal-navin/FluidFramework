{
  "name": "@fluidframework/driver-utils",
  "version": "0.59.1000",
  "description": "Collection of utility functions for Fluid drivers",
  "homepage": "https://fluidframework.com",
  "repository": {
    "type": "git",
    "url": "https://github.com/microsoft/FluidFramework.git",
    "directory": "packages/loader/driver-utils"
  },
  "license": "MIT",
  "author": "Microsoft and contributors",
  "sideEffects": false,
  "main": "dist/index.js",
  "module": "lib/index.js",
  "types": "dist/index.d.ts",
  "scripts": {
    "build": "npm run build:genver && concurrently npm:build:compile npm:lint && npm run build:docs",
    "build:commonjs": "npm run tsc && npm run build:test",
    "build:compile": "concurrently npm:build:commonjs npm:build:esnext",
    "build:docs": "api-extractor run --local --typescript-compiler-folder ../../../node_modules/typescript && copyfiles -u 1 ./_api-extractor-temp/doc-models/* ../../../_api-extractor-temp/",
    "build:esnext": "tsc --project ./tsconfig.esnext.json",
    "build:full": "npm run build",
    "build:full:compile": "npm run build:compile",
    "build:genver": "gen-version",
    "build:test": "tsc --project ./src/test/tsconfig.json",
    "ci:build:docs": "api-extractor run --typescript-compiler-folder ../../../node_modules/typescript && copyfiles -u 1 ./_api-extractor-temp/* ../../../_api-extractor-temp/",
    "clean": "rimraf dist lib *.tsbuildinfo *.build.log",
    "eslint": "eslint --format stylish src",
    "eslint:fix": "eslint --format stylish src --fix --fix-type problem,suggestion,layout",
    "lint": "npm run eslint",
    "lint:fix": "npm run eslint:fix",
    "test": "npm run test:mocha",
    "test:coverage": "nyc npm test -- --reporter xunit --reporter-option output=nyc/junit-report.xml",
    "test:mocha": "mocha --ignore 'dist/test/types/*' --recursive dist/test -r node_modules/@fluidframework/mocha-test-setup --unhandled-rejections=strict",
    "test:mocha:verbose": "cross-env FLUID_TEST_VERBOSE=1 npm run test:mocha",
    "tsc": "tsc",
    "tsfmt": "tsfmt --verify",
    "tsfmt:fix": "tsfmt --replace"
  },
  "nyc": {
    "all": true,
    "cache-dir": "nyc/.cache",
    "exclude": [
      "src/test/**/*.ts",
      "dist/test/**/*.js"
    ],
    "exclude-after-remap": false,
    "include": [
      "src/**/*.ts",
      "dist/**/*.js"
    ],
    "report-dir": "nyc/report",
    "reporter": [
      "cobertura",
      "html",
      "text"
    ],
    "temp-directory": "nyc/.nyc_output"
  },
  "dependencies": {
    "@fluidframework/common-definitions": "^0.20.1",
    "@fluidframework/common-utils": "^0.32.1",
<<<<<<< HEAD
    "@fluidframework/core-interfaces": "^0.43.1000-0",
    "@fluidframework/driver-definitions": "^0.46.1000-0",
    "@fluidframework/gitresources": "^0.1036.1000-0",
    "@fluidframework/odsp-driver-definitions": "^0.59.1000",
    "@fluidframework/protocol-base": "^0.1036.1000-0",
    "@fluidframework/protocol-definitions": "^0.1028.1000-0",
    "@fluidframework/telemetry-utils": "^0.59.1000",
=======
    "@fluidframework/core-interfaces": "^0.42.0",
    "@fluidframework/driver-definitions": "^0.45.2000-0",
    "@fluidframework/gitresources": "^0.1035.1000",
    "@fluidframework/protocol-base": "^0.1035.1000",
    "@fluidframework/protocol-definitions": "^0.1027.1000",
    "@fluidframework/telemetry-utils": "^0.58.3000",
>>>>>>> 90314257
    "axios": "^0.26.0",
    "uuid": "^8.3.1"
  },
  "devDependencies": {
    "@fluidframework/build-common": "^0.23.0",
    "@fluidframework/driver-utils-previous": "npm:@fluidframework/driver-utils@^0.58.0",
    "@fluidframework/eslint-config-fluid": "^0.27.2000-59622",
    "@fluidframework/mocha-test-setup": "^0.59.1000",
    "@fluidframework/runtime-utils": "^0.59.1000",
    "@microsoft/api-extractor": "^7.16.1",
    "@rushstack/eslint-config": "^2.5.1",
    "@types/mocha": "^8.2.2",
    "@types/node": "^14.18.0",
    "@typescript-eslint/eslint-plugin": "~5.9.0",
    "@typescript-eslint/parser": "~5.9.0",
    "concurrently": "^6.2.0",
    "copyfiles": "^2.1.0",
    "cross-env": "^7.0.2",
    "eslint": "~8.6.0",
    "eslint-plugin-editorconfig": "~3.2.0",
    "eslint-plugin-eslint-comments": "~3.2.0",
    "eslint-plugin-import": "~2.25.4",
    "eslint-plugin-no-null": "~1.0.2",
    "eslint-plugin-react": "~7.28.0",
    "eslint-plugin-unicorn": "~40.0.0",
    "mocha": "^8.4.0",
    "nyc": "^15.0.0",
    "rimraf": "^2.6.2",
    "typescript": "~4.1.3",
    "typescript-formatter": "7.1.0"
  },
  "typeValidation": {
    "version": "0.59.1000",
    "broken": {}
  }
}<|MERGE_RESOLUTION|>--- conflicted
+++ resolved
@@ -61,22 +61,12 @@
   "dependencies": {
     "@fluidframework/common-definitions": "^0.20.1",
     "@fluidframework/common-utils": "^0.32.1",
-<<<<<<< HEAD
     "@fluidframework/core-interfaces": "^0.43.1000-0",
     "@fluidframework/driver-definitions": "^0.46.1000-0",
     "@fluidframework/gitresources": "^0.1036.1000-0",
-    "@fluidframework/odsp-driver-definitions": "^0.59.1000",
     "@fluidframework/protocol-base": "^0.1036.1000-0",
     "@fluidframework/protocol-definitions": "^0.1028.1000-0",
     "@fluidframework/telemetry-utils": "^0.59.1000",
-=======
-    "@fluidframework/core-interfaces": "^0.42.0",
-    "@fluidframework/driver-definitions": "^0.45.2000-0",
-    "@fluidframework/gitresources": "^0.1035.1000",
-    "@fluidframework/protocol-base": "^0.1035.1000",
-    "@fluidframework/protocol-definitions": "^0.1027.1000",
-    "@fluidframework/telemetry-utils": "^0.58.3000",
->>>>>>> 90314257
     "axios": "^0.26.0",
     "uuid": "^8.3.1"
   },
