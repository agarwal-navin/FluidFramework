--- conflicted
+++ resolved
@@ -1,10 +1,6 @@
 {
 	"name": "@fluidframework/azure-local-service",
-<<<<<<< HEAD
-	"version": "2.0.0-internal.4.2.0",
-=======
 	"version": "2.0.0-internal.5.0.0",
->>>>>>> 92eecb34
 	"description": "Local implementation of the Azure Fluid Relay service for testing/development use",
 	"homepage": "https://fluidframework.com",
 	"repository": {
