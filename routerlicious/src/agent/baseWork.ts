import { EventEmitter } from "events";
import { api, core } from "../client-api";

export class BaseWork extends EventEmitter {

    protected document: api.Document;
    protected config: any;
    protected operation: (...args: any[]) => void;
    private events = new EventEmitter();
    private errorHandler: (...args: any[]) => void;

    constructor(private id: string, private conf: any) {
        super();
        this.config = this.conf;
    }

    public loadDocument(options: Object, service: core.IDocumentService): Promise<void> {
        const documentP = api.load(this.id, options, null, true, api.defaultRegistry, service);
        return documentP.then(
            (doc) => {
                console.log(`Loaded document ${this.id}`);
                this.document = doc;
<<<<<<< HEAD
=======
                this.errorHandler = (error: string) => {
                    this.events.emit("error", error);
                };
                this.document.on("error", this.errorHandler);
                resolve();
>>>>>>> 948ab327
            }, (error) => {
                console.error("BaseWork:loadDocument failed", error);
                return Promise.reject(error);
            });
    }

    public on(event: string, listener: (...args: any[]) => void): this {
        this.events.on(event, listener);
        return this;
    }

    public stop(): Promise<void> {
        // Make sure the document is loaded first.
        if (this.document !== undefined) {
            this.document.removeListener("op", this.operation);
            this.document.removeListener("error", this.errorHandler);
        }
        return Promise.resolve();
    }
}<|MERGE_RESOLUTION|>--- conflicted
+++ resolved
@@ -20,14 +20,9 @@
             (doc) => {
                 console.log(`Loaded document ${this.id}`);
                 this.document = doc;
-<<<<<<< HEAD
-=======
-                this.errorHandler = (error: string) => {
+                this.document.on("error", (error) => {
                     this.events.emit("error", error);
-                };
-                this.document.on("error", this.errorHandler);
-                resolve();
->>>>>>> 948ab327
+                });
             }, (error) => {
                 console.error("BaseWork:loadDocument failed", error);
                 return Promise.reject(error);
