{
  "name": "@fluid-example/simple-fluidobject-embed",
  "version": "0.59.1000",
  "description": "Simple Fluid object embed container",
  "homepage": "https://fluidframework.com",
  "repository": {
    "type": "git",
    "url": "https://github.com/microsoft/FluidFramework.git",
    "directory": "examples/data-objects/simple-fluidobject-embed"
  },
  "license": "MIT",
  "author": "Microsoft and contributors",
  "main": "dist/main.bundle.js",
  "types": "dist/index.d.ts",
  "scripts": {
    "build": "concurrently npm:build:compile npm:lint",
    "build:compile": "npm run tsc",
    "build:full": "concurrently npm:build npm:webpack",
    "build:full:compile": "concurrently npm:build:compile npm:webpack",
    "clean": "rimraf dist lib *.tsbuildinfo *.build.log",
    "dev": "npm run webpack:dev",
    "eslint": "eslint --format stylish src",
    "eslint:fix": "eslint --format stylish src --fix --fix-type problem,suggestion,layout",
    "lint": "npm run eslint",
    "lint:fix": "npm run eslint:fix",
    "prepack": "npm run webpack",
    "start": "webpack-dev-server --config webpack.config.js",
    "start:docker": "webpack-dev-server --config webpack.config.js --env.mode docker",
    "start:r11s": "webpack-dev-server --config webpack.config.js --env.mode r11s",
    "start:spo": "webpack-dev-server --config webpack.config.js --env.mode spo",
    "start:spo-df": "webpack-dev-server --config webpack.config.js --env.mode spo-df",
    "start:tinylicious": "webpack-dev-server --config webpack.config.js --env.mode tinylicious",
    "tsc": "tsc",
    "tsfmt": "tsfmt --verify",
    "tsfmt:fix": "tsfmt --replace",
    "webpack": "webpack --env.production",
    "webpack:dev": "webpack --env.development"
  },
  "dependencies": {
<<<<<<< HEAD
    "@fluid-example/clicker": "^0.59.1000",
    "@fluidframework/aqueduct": "^0.59.1000",
    "@fluidframework/common-definitions": "^0.20.1",
    "@fluidframework/view-interfaces": "^0.59.1000",
    "react": "^16.10.2",
    "react-dom": "^16.10.2"
=======
    "@fluid-example/clicker": "^0.58.3000",
    "@fluid-example/example-utils": "^0.58.3000",
    "@fluidframework/aqueduct": "^0.58.3000",
    "@fluidframework/common-definitions": "^0.20.1",
    "react": "^16.10.2"
>>>>>>> 2852a85e
  },
  "devDependencies": {
    "@fluid-tools/webpack-fluid-loader": "^0.59.1000",
    "@fluidframework/eslint-config-fluid": "^0.27.0",
    "@rushstack/eslint-config": "^2.5.1",
    "@types/node": "^14.18.0",
    "@types/react": "^16.9.15",
    "@typescript-eslint/eslint-plugin": "~5.9.0",
    "@typescript-eslint/parser": "~5.9.0",
    "concurrently": "^6.2.0",
    "eslint": "~8.6.0",
    "eslint-plugin-editorconfig": "~3.2.0",
    "eslint-plugin-eslint-comments": "~3.2.0",
    "eslint-plugin-import": "~2.25.4",
    "eslint-plugin-no-null": "~1.0.2",
    "eslint-plugin-react": "~7.28.0",
    "eslint-plugin-unicorn": "~40.0.0",
    "rimraf": "^2.6.2",
    "ts-loader": "^6.1.2",
    "typescript": "~4.1.3",
    "typescript-formatter": "7.1.0",
    "webpack": "^4.43.0",
    "webpack-cli": "^3.3.11",
    "webpack-dev-server": "^3.8.0",
    "webpack-merge": "^4.1.4"
  },
  "fluid": {
    "browser": {
      "umd": {
        "files": [
          "dist/main.bundle.js"
        ],
        "library": "main"
      }
    }
  }
}<|MERGE_RESOLUTION|>--- conflicted
+++ resolved
@@ -37,20 +37,11 @@
     "webpack:dev": "webpack --env.development"
   },
   "dependencies": {
-<<<<<<< HEAD
     "@fluid-example/clicker": "^0.59.1000",
+    "@fluid-example/example-utils": "^0.59.1000",
     "@fluidframework/aqueduct": "^0.59.1000",
     "@fluidframework/common-definitions": "^0.20.1",
-    "@fluidframework/view-interfaces": "^0.59.1000",
-    "react": "^16.10.2",
-    "react-dom": "^16.10.2"
-=======
-    "@fluid-example/clicker": "^0.58.3000",
-    "@fluid-example/example-utils": "^0.58.3000",
-    "@fluidframework/aqueduct": "^0.58.3000",
-    "@fluidframework/common-definitions": "^0.20.1",
     "react": "^16.10.2"
->>>>>>> 2852a85e
   },
   "devDependencies": {
     "@fluid-tools/webpack-fluid-loader": "^0.59.1000",
