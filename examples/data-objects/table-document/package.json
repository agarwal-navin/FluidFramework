{
  "name": "@fluid-example/table-document",
  "version": "1.0.0",
  "description": "Chaincode component containing a table's data",
  "homepage": "https://fluidframework.com",
  "repository": {
    "type": "git",
    "url": "https://github.com/microsoft/FluidFramework.git",
    "directory": "examples/data-objects/table-document"
  },
  "license": "MIT",
  "author": "Microsoft and contributors",
  "sideEffects": false,
  "main": "dist/index.js",
  "module": "lib/index.js",
  "types": "dist/index.d.ts",
  "scripts": {
    "build": "concurrently npm:build:compile npm:lint",
    "build:commonjs": "npm run tsc && npm run build:test",
    "build:compile": "concurrently npm:build:commonjs npm:build:esnext",
    "build:esnext": "tsc --project ./tsconfig.esnext.json",
    "build:full": "npm run build",
    "build:full:compile": "npm run build:compile",
    "build:test": "tsc --project ./src/test/tsconfig.json",
    "clean": "rimraf dist lib *.tsbuildinfo *.build.log",
    "eslint": "eslint --format stylish src",
    "eslint:fix": "eslint --format stylish src --fix --fix-type problem,suggestion,layout",
    "lint": "npm run eslint",
    "lint:fix": "npm run eslint:fix",
    "test": "npm run test:mocha",
    "test:coverage": "nyc npm test -- --reporter xunit --reporter-option output=nyc/junit-report.xml --exit",
    "test:mocha": "mocha --config src/test/.mocharc.js dist/test",
    "test:mocha:verbose": "cross-env FLUID_TEST_VERBOSE=1 npm run test:mocha",
    "tsc": "tsc",
    "tsfmt": "tsfmt --verify",
    "tsfmt:fix": "tsfmt --replace"
  },
  "nyc": {
    "all": true,
    "cache-dir": "nyc/.cache",
    "exclude-after-remap": false,
    "include": [
      "src/**/*.ts",
      "dist/**/*.js"
    ],
    "report-dir": "nyc/report",
    "reporter": [
      "cobertura",
      "html",
      "text"
    ],
    "temp-directory": "nyc/.nyc_output"
  },
  "dependencies": {
    "@fluidframework/aqueduct": "^1.0.0",
    "@fluidframework/common-definitions": "^0.20.1",
    "@fluidframework/common-utils": "^0.32.1",
    "@fluidframework/core-interfaces": "^1.0.0",
    "@fluidframework/datastore-definitions": "^1.0.0",
    "@fluidframework/merge-tree": "^1.0.0",
    "@fluidframework/protocol-definitions": "^0.1028.2000-0",
    "@fluidframework/request-handler": "^1.0.0",
    "@fluidframework/runtime-definitions": "^1.0.0",
    "@fluidframework/sequence": "^1.0.0",
    "debug": "^4.1.1"
  },
  "devDependencies": {
    "@fluidframework/build-common": "^0.23.0",
    "@fluidframework/eslint-config-fluid": "^0.28.2000",
<<<<<<< HEAD
    "@fluidframework/mocha-test-setup": "^0.60.1000",
    "@fluidframework/runtime-utils": "^0.60.1000",
    "@fluidframework/test-utils": "^0.60.1000",
    "@fluidframework/test-version-utils": "^0.60.1000",
=======
    "@fluidframework/mocha-test-setup": "^1.0.0",
    "@fluidframework/runtime-utils": "^1.0.0",
    "@fluidframework/test-runtime-utils": "^1.0.0",
    "@fluidframework/test-utils": "^1.0.0",
    "@fluidframework/test-version-utils": "^1.0.0",
>>>>>>> dde7058b
    "@rushstack/eslint-config": "^2.5.1",
    "@types/debug": "^4.1.5",
    "@types/mocha": "^9.1.1",
    "@types/node": "^14.18.0",
    "concurrently": "^6.2.0",
    "cross-env": "^7.0.2",
    "eslint": "~8.6.0",
    "mocha": "^10.0.0",
    "nyc": "^15.0.0",
    "rimraf": "^2.6.2",
    "typescript": "~4.5.5",
    "typescript-formatter": "7.1.0"
  },
  "fluid": {
    "browser": {
      "umd": {
        "files": [
          "dist/main.bundle.js"
        ],
        "library": "main"
      }
    }
  }
}<|MERGE_RESOLUTION|>--- conflicted
+++ resolved
@@ -67,18 +67,11 @@
   "devDependencies": {
     "@fluidframework/build-common": "^0.23.0",
     "@fluidframework/eslint-config-fluid": "^0.28.2000",
-<<<<<<< HEAD
-    "@fluidframework/mocha-test-setup": "^0.60.1000",
-    "@fluidframework/runtime-utils": "^0.60.1000",
-    "@fluidframework/test-utils": "^0.60.1000",
-    "@fluidframework/test-version-utils": "^0.60.1000",
-=======
     "@fluidframework/mocha-test-setup": "^1.0.0",
     "@fluidframework/runtime-utils": "^1.0.0",
     "@fluidframework/test-runtime-utils": "^1.0.0",
     "@fluidframework/test-utils": "^1.0.0",
     "@fluidframework/test-version-utils": "^1.0.0",
->>>>>>> dde7058b
     "@rushstack/eslint-config": "^2.5.1",
     "@types/debug": "^4.1.5",
     "@types/mocha": "^9.1.1",
