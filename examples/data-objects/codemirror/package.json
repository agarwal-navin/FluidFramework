--- conflicted
+++ resolved
@@ -60,12 +60,8 @@
 	},
 	"devDependencies": {
 		"@fluid-tools/webpack-fluid-loader": "workspace:~",
-<<<<<<< HEAD
-		"@fluidframework/build-common": "^1.2.0",
+		"@fluidframework/build-common": "^2.0.0",
 		"@fluidframework/build-tools": "^0.20.0",
-=======
-		"@fluidframework/build-common": "^2.0.0",
->>>>>>> 6768ac20
 		"@fluidframework/eslint-config-fluid": "^2.0.0",
 		"@types/codemirror": "5.60.7",
 		"@types/node": "^14.18.38",
