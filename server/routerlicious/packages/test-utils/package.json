{
  "name": "@fluidframework/server-test-utils",
<<<<<<< HEAD
  "version": "0.1012.0",
=======
  "version": "0.1011.2",
>>>>>>> d56d806c
  "description": "Fluid test utility methods",
  "repository": "microsoft/FluidFramework",
  "license": "MIT",
  "author": "Microsoft",
  "main": "dist/index.js",
  "types": "dist/index.d.ts",
  "scripts": {
    "build": "concurrently npm:build:compile npm:lint",
    "build:compile": "npm run tsc",
    "build:full": "npm run build",
    "build:full:compile": "npm run build:compile",
    "clean": "rimraf dist lib *.tsbuildinfo *.build.log",
    "eslint": "eslint --ext=ts,tsx --format stylish src",
    "eslint:fix": "eslint --ext=ts,tsx --format stylish src --fix",
    "lint": "npm run eslint",
    "lint:fix": "npm run eslint:fix",
    "test": "mocha --recursive dist/test --unhandled-rejections=strict",
    "test:coverage": "nyc npm test -- --reporter mocha-junit-reporter --reporter-options mochaFile=nyc/junit-report.xml",
    "tsc": "tsc",
    "tsfmt": "tsfmt --verify",
    "tsfmt:fix": "tsfmt --replace"
  },
  "nyc": {
    "all": true,
    "cache-dir": "nyc/.cache",
    "exclude": [
      "src/test/**/*.ts",
      "dist/test/**/*.js"
    ],
    "exclude-after-remap": false,
    "include": [
      "src/**/*.ts",
      "dist/**/*.js"
    ],
    "report-dir": "nyc/report",
    "reporter": [
      "cobertura",
      "html",
      "text"
    ],
    "temp-directory": "nyc/.nyc_output"
  },
  "dependencies": {
<<<<<<< HEAD
    "@fluidframework/common-utils": "^0.22.1-0",
    "@fluidframework/gitresources": "^0.1012.0",
    "@fluidframework/protocol-base": "^0.1012.0",
    "@fluidframework/protocol-definitions": "^0.1012.0",
    "@fluidframework/server-services-client": "^0.1012.0",
    "@fluidframework/server-services-core": "^0.1012.0",
=======
    "@fluidframework/common-utils": "^0.22.1",
    "@fluidframework/gitresources": "^0.1011.2",
    "@fluidframework/protocol-base": "^0.1011.2",
    "@fluidframework/protocol-definitions": "^0.1011.2",
    "@fluidframework/server-services-client": "^0.1011.2",
    "@fluidframework/server-services-core": "^0.1011.2",
>>>>>>> d56d806c
    "debug": "^4.1.1",
    "lodash": "^4.17.19",
    "string-hash": "^1.1.3",
    "uuid": "^3.3.2"
  },
  "devDependencies": {
    "@fluidframework/build-common": "^0.18.0",
    "@fluidframework/eslint-config-fluid": "^0.18.0",
    "@types/lodash": "^4.14.118",
    "@types/mocha": "^5.2.5",
    "@types/node": "^10.17.24",
    "@types/string-hash": "^1.1.1",
    "@typescript-eslint/eslint-plugin": "~2.17.0",
    "@typescript-eslint/parser": "~2.17.0",
    "concurrently": "^5.2.0",
    "eslint": "~6.8.0",
    "eslint-plugin-eslint-comments": "~3.1.2",
    "eslint-plugin-import": "2.20.0",
    "eslint-plugin-no-null": "~1.0.2",
    "eslint-plugin-optimize-regex": "~1.1.7",
    "eslint-plugin-prefer-arrow": "~1.1.7",
    "eslint-plugin-react": "~7.18.0",
    "eslint-plugin-unicorn": "~15.0.1",
    "mocha": "^8.1.1",
    "mocha-junit-reporter": "^1.18.0",
    "nyc": "^15.0.0",
    "rimraf": "^2.6.2",
    "typescript": "~3.8.2",
    "typescript-formatter": "7.1.0"
  }
}<|MERGE_RESOLUTION|>--- conflicted
+++ resolved
@@ -1,10 +1,6 @@
 {
   "name": "@fluidframework/server-test-utils",
-<<<<<<< HEAD
   "version": "0.1012.0",
-=======
-  "version": "0.1011.2",
->>>>>>> d56d806c
   "description": "Fluid test utility methods",
   "repository": "microsoft/FluidFramework",
   "license": "MIT",
@@ -48,21 +44,12 @@
     "temp-directory": "nyc/.nyc_output"
   },
   "dependencies": {
-<<<<<<< HEAD
-    "@fluidframework/common-utils": "^0.22.1-0",
+    "@fluidframework/common-utils": "^0.22.1",
     "@fluidframework/gitresources": "^0.1012.0",
     "@fluidframework/protocol-base": "^0.1012.0",
     "@fluidframework/protocol-definitions": "^0.1012.0",
     "@fluidframework/server-services-client": "^0.1012.0",
     "@fluidframework/server-services-core": "^0.1012.0",
-=======
-    "@fluidframework/common-utils": "^0.22.1",
-    "@fluidframework/gitresources": "^0.1011.2",
-    "@fluidframework/protocol-base": "^0.1011.2",
-    "@fluidframework/protocol-definitions": "^0.1011.2",
-    "@fluidframework/server-services-client": "^0.1011.2",
-    "@fluidframework/server-services-core": "^0.1011.2",
->>>>>>> d56d806c
     "debug": "^4.1.1",
     "lodash": "^4.17.19",
     "string-hash": "^1.1.3",
