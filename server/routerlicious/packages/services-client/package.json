{
  "name": "@fluidframework/server-services-client",
<<<<<<< HEAD
  "version": "0.1007.0",
=======
  "version": "0.1006.1",
>>>>>>> 04de2ac4
  "description": "Isomorphic services for communicating with Fluid",
  "repository": "microsoft/FluidFramework",
  "license": "MIT",
  "author": "Microsoft",
  "sideEffects": "false",
  "main": "dist/index.js",
  "module": "lib/index.js",
  "types": "dist/index.d.ts",
  "scripts": {
    "build": "npm run build:genver && concurrently npm:build:compile npm:lint",
    "build:compile": "concurrently npm:tsc npm:build:esnext",
    "build:esnext": "tsc --project ./tsconfig.esnext.json",
    "build:full": "npm run build",
    "build:full:compile": "npm run build:compile",
    "build:genver": "gen-version",
    "clean": "rimraf dist lib *.tsbuildinfo *.build.log",
    "eslint": "eslint --ext=ts,tsx --format stylish src",
    "eslint:fix": "eslint --ext=ts,tsx --format stylish src --fix",
    "lint": "npm run eslint",
    "lint:fix": "npm run eslint:fix",
    "test": "mocha --recursive dist/test -r make-promises-safe",
    "test:coverage": "nyc npm test -- --reporter mocha-junit-reporter --reporter-options mochaFile=nyc/junit-report.xml",
    "tsc": "tsc"
  },
  "nyc": {
    "all": true,
    "cache-dir": "nyc/.cache",
    "exclude": [
      "src/test/**/*.ts",
      "dist/test/**/*.js"
    ],
    "exclude-after-remap": false,
    "include": [
      "src/**/*.ts",
      "dist/**/*.js"
    ],
    "report-dir": "nyc/report",
    "reporter": [
      "cobertura",
      "html",
      "text"
    ],
    "temp-directory": "nyc/.nyc_output"
  },
  "dependencies": {
    "@fluidframework/common-utils": "^0.19.0",
<<<<<<< HEAD
    "@fluidframework/gitresources": "^0.1007.0",
    "@fluidframework/protocol-base": "^0.1007.0",
    "@fluidframework/protocol-definitions": "^0.1007.0",
=======
    "@fluidframework/gitresources": "^0.1006.1",
    "@fluidframework/protocol-base": "^0.1006.1",
    "@fluidframework/protocol-definitions": "^0.1006.1",
>>>>>>> 04de2ac4
    "@types/node": "^10.17.24",
    "axios": "^0.18.0",
    "debug": "^4.1.1",
    "jsonwebtoken": "^8.4.0",
    "uuid": "^3.3.2"
  },
  "devDependencies": {
    "@fluidframework/build-common": "^0.16.0",
    "@fluidframework/eslint-config-fluid": "^0.17.0",
    "@types/debug": "^4.1.5",
    "@types/jsonwebtoken": "^8.3.0",
    "@types/mocha": "^5.2.5",
    "@typescript-eslint/eslint-plugin": "~2.17.0",
    "@typescript-eslint/parser": "~2.17.0",
    "concurrently": "^5.2.0",
    "eslint": "~6.8.0",
    "eslint-plugin-eslint-comments": "~3.1.2",
    "eslint-plugin-import": "2.20.0",
    "eslint-plugin-no-null": "~1.0.2",
    "eslint-plugin-optimize-regex": "~1.1.7",
    "eslint-plugin-prefer-arrow": "~1.1.7",
    "eslint-plugin-react": "~7.18.0",
    "eslint-plugin-unicorn": "~15.0.1",
    "make-promises-safe": "^5.1.0",
    "mocha": "^5.2.0",
    "mocha-junit-reporter": "^1.18.0",
    "nyc": "^15.0.0",
    "rimraf": "^2.6.2",
    "typescript": "~3.7.4"
  }
}<|MERGE_RESOLUTION|>--- conflicted
+++ resolved
@@ -1,10 +1,6 @@
 {
   "name": "@fluidframework/server-services-client",
-<<<<<<< HEAD
   "version": "0.1007.0",
-=======
-  "version": "0.1006.1",
->>>>>>> 04de2ac4
   "description": "Isomorphic services for communicating with Fluid",
   "repository": "microsoft/FluidFramework",
   "license": "MIT",
@@ -51,15 +47,9 @@
   },
   "dependencies": {
     "@fluidframework/common-utils": "^0.19.0",
-<<<<<<< HEAD
     "@fluidframework/gitresources": "^0.1007.0",
     "@fluidframework/protocol-base": "^0.1007.0",
     "@fluidframework/protocol-definitions": "^0.1007.0",
-=======
-    "@fluidframework/gitresources": "^0.1006.1",
-    "@fluidframework/protocol-base": "^0.1006.1",
-    "@fluidframework/protocol-definitions": "^0.1006.1",
->>>>>>> 04de2ac4
     "@types/node": "^10.17.24",
     "axios": "^0.18.0",
     "debug": "^4.1.1",
