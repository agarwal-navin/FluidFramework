--- conflicted
+++ resolved
@@ -28,7 +28,6 @@
   },
   "dependencies": {
     "@fluidframework/common-utils": "^0.32.1",
-<<<<<<< HEAD
     "@fluidframework/gitresources": "^0.1036.2000-0",
     "@fluidframework/protocol-base": "^0.1036.3000-66438",
     "@fluidframework/protocol-definitions": "^0.1027.1000",
@@ -37,16 +36,6 @@
     "@fluidframework/server-services-shared": "^0.1036.2000-0",
     "@fluidframework/server-services-telemetry": "^0.1036.2000-0",
     "@fluidframework/server-services-utils": "^0.1036.2000-0",
-=======
-    "@fluidframework/gitresources": "^0.1036.4000-68094",
-    "@fluidframework/protocol-base": "^0.1036.4000-0",
-    "@fluidframework/protocol-definitions": "^0.1027.1000",
-    "@fluidframework/server-services-client": "^0.1036.4000-68094",
-    "@fluidframework/server-services-core": "^0.1036.4000-68094",
-    "@fluidframework/server-services-shared": "^0.1036.4000-68094",
-    "@fluidframework/server-services-telemetry": "^0.1036.4000-68094",
-    "@fluidframework/server-services-utils": "^0.1036.4000-68094",
->>>>>>> 73929f26
     "axios": "^0.26.0",
     "body-parser": "^1.17.2",
     "compression": "^1.7.3",
