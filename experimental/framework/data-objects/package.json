--- conflicted
+++ resolved
@@ -40,12 +40,8 @@
 	},
 	"devDependencies": {
 		"@fluid-tools/build-cli": "^0.20.0",
-<<<<<<< HEAD
-		"@fluidframework/build-common": "^1.2.0",
+		"@fluidframework/build-common": "^2.0.0",
 		"@fluidframework/build-tools": "^0.20.0",
-=======
-		"@fluidframework/build-common": "^2.0.0",
->>>>>>> 6768ac20
 		"@fluidframework/eslint-config-fluid": "^2.0.0",
 		"@microsoft/api-extractor": "^7.34.4",
 		"@types/node": "^14.18.38",
