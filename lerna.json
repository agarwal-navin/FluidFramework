{
  "packages": [
    "examples/**",
    "experimental/**",
    "packages/**"
  ],
<<<<<<< HEAD
  "version": "0.59.4000"
=======
  "version": "0.60.1000"
>>>>>>> 3c923a5a
}<|MERGE_RESOLUTION|>--- conflicted
+++ resolved
@@ -4,9 +4,5 @@
     "experimental/**",
     "packages/**"
   ],
-<<<<<<< HEAD
-  "version": "0.59.4000"
-=======
   "version": "0.60.1000"
->>>>>>> 3c923a5a
 }